--- conflicted
+++ resolved
@@ -56,15 +56,6 @@
 
         return python_version, abi_tag, platform_tag
 
-target_device = os.getenv("TARGET_DEVICE", "GPU").upper()
-
-if target_device == "NPU":
-    requirements_file = "requirements-npu.txt"
-else:
-    requirements_file = "requirements.txt"
-
-install_requires = _fetch_requirements(requirements_file)
-<<<<<<< HEAD
 
 target_device = os.getenv("TARGET_DEVICE", "GPU").upper()
 
@@ -74,8 +65,15 @@
     requirements_file = "requirements.txt"
 
 install_requires = _fetch_requirements(requirements_file)
-=======
->>>>>>> cc908652
+
+target_device = os.getenv("TARGET_DEVICE", "GPU").upper()
+
+if target_device == "NPU":
+    requirements_file = "requirements-npu.txt"
+else:
+    requirements_file = "requirements.txt"
+
+install_requires = _fetch_requirements(requirements_file)
 
 # Setup configuration
 setup(
