import argparse
from datetime import datetime
from typing import List

import ray
import torch
from ray.util.placement_group import placement_group

from openrlhf.trainer.ray import (
    ActorModelRayActor,
    CriticModelRayActor,
    PPORayActorGroup,
    ReferenceModelRayActor,
    RewardModelRayActor,
    create_vllm_engines,
)
from openrlhf.utils import get_strategy
from openrlhf import ACCELERATOR_TYPE


# NOTE: reward function for multiple reward models, replace this with your own function!
def reward_fn(rewards: List[torch.Tensor]):
    return torch.stack(rewards).sum(dim=0)


def _validate_args(args):
    actor_world_size = args.actor_num_nodes * args.actor_num_gpus_per_node

    assert args.rollout_batch_size % actor_world_size == 0, (
        f"rollout_bach_size must be divisible by actor_world_size, got {args.rollout_batch_size} and {actor_world_size}"
    )

    assert args.zero_stage != 3 or args.vllm_num_engines > 0, f"ZeRO-3 is only supported when vLLM enabled"

    if args.vllm_num_engines > 0:
        assert actor_world_size % args.vllm_num_engines == 0 or args.vllm_num_engines % actor_world_size == 0, (
            f"actor_world_size must be divisible by vllm_num_engines, got {actor_world_size} and {args.vllm_num_engines}"
        )

    if args.critic_pretrain:
        critic_world_size = args.critic_num_nodes * args.critic_num_gpus_per_node
        assert actor_world_size % critic_world_size == 0, (
            f"actor_world_size must be divisible by critic_world_size, got {actor_world_size} and {critic_world_size}"
        )

    if args.use_kl_loss:
        if args.kl_estimator not in ["k2", "k3"]:
            print(f"Recommend setting {args.kl_estimator} to 'k2' or 'k3' when using KL as a loss")
    else:
        if args.kl_estimator not in ["k1"]:
            print(f"Recommend setting {args.kl_estimator} to 'k1' when not using KL as a loss.")


def train(args):
    _validate_args(args)

    # configure strategy
    strategy = get_strategy(args)

    # if colocated, create placement group for actor and ref model explicitly.
    pg = None
    if args.colocate_actor_ref or args.colocate_all_models:
        if args.init_kl_coef > 0:
            assert (
                args.actor_num_nodes == args.ref_num_nodes
                and args.actor_num_gpus_per_node == args.ref_num_gpus_per_node
            ), f"num_nodes and num_gpus_per_node must be the same when colocate actor and ref model."

        bundles = [{ACCELERATOR_TYPE: 1, "CPU": 1} for _ in range(args.actor_num_nodes * args.actor_num_gpus_per_node)]
        pg = placement_group(bundles, strategy="PACK")
        ray.get(pg.ready())

    # init vLLM engine for text generation
    vllm_engines = None
    if args.vllm_num_engines is not None and args.vllm_num_engines > 0:
        max_len = args.max_len if args.max_len else args.prompt_max_len + args.generate_max_len
        if args.colocate_all_models:
            assert (
                args.actor_num_nodes * args.actor_num_gpus_per_node
                == args.vllm_num_engines * args.vllm_tensor_parallel_size
            ), (
                f"actor_num_nodes * actor_num_gpus_per_node must be equal to "
                f"vllm_num_engines * vllm_tensor_parallel_size, got {args.actor_num_nodes * args.actor_num_gpus_per_node} "
                f"and {args.vllm_num_engines * args.vllm_tensor_parallel_size}"
            )

        vllm_engines = create_vllm_engines(
            args.vllm_num_engines,
            args.vllm_tensor_parallel_size,
            args.pretrain,
            args.seed,
            args.enable_prefix_caching,
            args.enforce_eager,
            max_len,
            args.actor_num_nodes * args.actor_num_gpus_per_node // args.ring_attn_size,
            pg if args.colocate_all_models else None,
            args.vllm_gpu_memory_utilization,
            args.vllm_enable_sleep,
        )

    actor_model = PPORayActorGroup(
        args.actor_num_nodes,
        args.actor_num_gpus_per_node,
        ActorModelRayActor,
        pg=pg,
        num_gpus_per_actor=0.2 if pg else 1,
    )

    if args.init_kl_coef == 0:
        ref_model = None
    else:
        ref_model = PPORayActorGroup(
            args.ref_num_nodes,
            args.ref_num_gpus_per_node,
            ReferenceModelRayActor,
            pg=pg,
            num_gpus_per_actor=0.2 if pg else 1,
        )

    if not args.colocate_all_models:
        pg = None

    # if colocated, create placement group for critic and reward model explicitly.
    if args.critic_pretrain and args.colocate_critic_reward:
        assert (
            args.critic_num_nodes == args.reward_num_nodes
            and args.critic_num_gpus_per_node == args.reward_num_gpus_per_node
        ), f"num_nodes and num_gpus_per_node must be the same when colocate critic and reward model."

<<<<<<< HEAD
        bundles = [
            {ACCELERATOR_TYPE: 1, "CPU": 1} for _ in range(args.critic_num_nodes * args.critic_num_gpus_per_node)
        ]
=======
        bundles = [{ACCELERATOR_TYPE: 1, "CPU": 1} for _ in range(args.critic_num_nodes * args.critic_num_gpus_per_node)]
>>>>>>> 6f1ce837
        pg = placement_group(bundles, strategy="PACK")
        ray.get(pg.ready())

    if args.critic_pretrain:
        critic_model = PPORayActorGroup(
            args.critic_num_nodes,
            args.critic_num_gpus_per_node,
            CriticModelRayActor,
            pg=pg,
            num_gpus_per_actor=0.2 if pg else 1,
        )
    else:
        critic_model = None

    # multiple reward models
    if not args.remote_rm_url:
        reward_pretrains = args.reward_pretrain.split(",")
        reward_models = []
        for _ in reward_pretrains:
            reward_models.append(
                PPORayActorGroup(
                    args.reward_num_nodes,
                    args.reward_num_gpus_per_node,
                    RewardModelRayActor,
                    pg=pg,
                    num_gpus_per_actor=0.2 if pg else 1,
                )
            )
    else:
        reward_models = None

    # init reference/reward/actor model
    refs = []
    if ref_model is not None:
        refs.extend(ref_model.async_init_model_from_pretrained(strategy, args.pretrain))
    refs.extend(actor_model.async_init_model_from_pretrained(strategy, args.pretrain))
    if not args.remote_rm_url:
        for reward_model, reward_pretrain in zip(reward_models, reward_pretrains):
            refs.extend(reward_model.async_init_model_from_pretrained(strategy, reward_pretrain))

    ray.get(refs)

    if args.critic_pretrain:
        # critic scheduler initialization depends on max_step, so we have to init critic after actor
        # TODO: use first reward model as critic model
        max_steps = ray.get(actor_model._actor_handlers[0].max_steps.remote())
        refs.extend(critic_model.async_init_model_from_pretrained(strategy, args.critic_pretrain, max_steps))
        ray.get(refs)

    # train actor and critic mdoel
    refs = actor_model.async_fit_actor_model(
        critic_model, ref_model, reward_models, args.remote_rm_url, reward_fn=reward_fn, vllm_engines=vllm_engines
    )
    ray.get(refs)

    # save model
    ray.get(actor_model.async_save_model())

    if args.critic_pretrain and args.save_value_network:
        ray.get(critic_model.async_save_model())


if __name__ == "__main__":
    parser = argparse.ArgumentParser()
    # Ray and vLLM
    parser.add_argument("--ref_num_nodes", type=int, default=1, help="number of nodes for reference")
    parser.add_argument("--ref_num_gpus_per_node", type=int, default=8, help="number of gpus per node for reference")
    parser.add_argument("--reward_num_nodes", type=int, default=1, help="number of nodes for reward model")
    parser.add_argument(
        "--reward_num_gpus_per_node", type=int, default=8, help="number of gpus per node for reward model"
    )
    parser.add_argument(
        "--colocate_actor_ref",
        action="store_true",
        default=False,
        help="whether to colocate reference and actor model, if true, they will share same gpus.",
    )

    parser.add_argument("--actor_num_nodes", type=int, default=1, help="number of nodes for actor")
    parser.add_argument("--actor_num_gpus_per_node", type=int, default=8, help="number of gpus per node for actor")
    parser.add_argument("--critic_num_nodes", type=int, default=1, help="number of nodes for critic")
    parser.add_argument("--critic_num_gpus_per_node", type=int, default=8, help="number of gpus per node for critic")
    parser.add_argument(
        "--colocate_critic_reward",
        action="store_true",
        default=False,
        help="whether to colocate critic and reward model, if true, they will share same gpus.",
    )
    parser.add_argument(
        "--colocate_all_models",
        action="store_true",
        default=False,
        help="whether to colocate all models (including vLLM engines), if true, they will share same gpus.",
    )

    # optional vLLM for text generation
    parser.add_argument(
        "--vllm_num_engines", type=int, default=None, help="number of vLLM Engines, set to 0 to disable vLLM"
    )
    parser.add_argument(
        "--vllm_tensor_parallel_size",
        type=int,
        default=1,
        help="tensor parallel size of vLLM Engine for multi-GPU inference",
    )
    parser.add_argument("--vllm_sync_backend", type=str, default="nccl", help="DeepSpeed -> vLLM weight sync backend")
    parser.add_argument("--vllm_sync_with_ray", action="store_true", default=False)
    parser.add_argument("--enable_prefix_caching", action="store_true", default=False)
    parser.add_argument("--enforce_eager", action="store_true", default=False, help="Disable CUDA graph in vLLM")
    parser.add_argument(
        "--vllm_enable_sleep",
        action="store_true",
        default=False,
        help="Enable sleep mode for vLLM when using --colocate_all_models",
    )
    parser.add_argument(
        "--vllm_gpu_memory_utilization",
        type=float,
        default=0.9,
        help="vLLM gpu_memory_utilization",
    )

    # Checkpoints
    parser.add_argument("--eval_steps", type=int, default=-1)
    parser.add_argument("--save_steps", type=int, default=-1)
    parser.add_argument("--logging_steps", type=int, default=1)
    parser.add_argument("--ckpt_path", type=str, default="./ckpt/checkpoints_ppo_ray")
    parser.add_argument("--save_hf_ckpt", action="store_true", default=False)
    parser.add_argument("--disable_ds_ckpt", action="store_true", default=False)
    parser.add_argument("--max_ckpt_num", type=int, default=3)
    parser.add_argument("--max_ckpt_mem", type=int, default=1e8)
    parser.add_argument("--load_checkpoint", action="store_true", default=False)

    # DeepSpeed
    parser.add_argument("--local_rank", type=int, default=-1, help="local_rank for deepspeed")
    parser.add_argument("--zero_stage", type=int, default=2, help="DeepSpeed ZeRO stage")
    parser.add_argument("--gradient_checkpointing", action="store_true", default=False)
    parser.add_argument("--torch_compile", action="store_true", default=False)
    parser.add_argument("--bf16", action="store_true", default=False, help="Enable bfloat16")
    ## Make EMA as an optional feature
    parser.add_argument("--enable_ema", action="store_true", help="Enable EMA checkpoint for the model.")
    parser.add_argument("--zpg", type=int, default=1, help="ZeRO++ max partition size")
    parser.add_argument("--adam_offload", action="store_true", default=False, help="Offload Adam Optimizer")
    parser.add_argument("--actor_init_on_gpu", action="store_true", default=False)
    parser.add_argument("--flash_attn", action="store_true", default=False, help="Enable FlashAttention2")
    parser.add_argument("--use_liger_kernel", action="store_true", default=False, help="Enable Liger Kernel")
    parser.add_argument("--grad_accum_dtype", type=str, default=None, help="Adam grad accum data type")
    parser.add_argument("--overlap_comm", action="store_true", default=False)
    parser.add_argument("--gradient_checkpointing_use_reentrant", action="store_true", default=False)
    parser.add_argument("--disable_fast_tokenizer", action="store_true", default=False)
    parser.add_argument(
        "--deepspeed_enable_sleep",
        action="store_true",
        default=False,
        help="Enable sleep mode for deepspeed when using --colocate_all_models",
    )

    # packing samples using Flash Attention2
    parser.add_argument("--packing_samples", action="store_true", default=False)

    # LoRA
    parser.add_argument("--load_in_4bit", action="store_true", default=False)
    parser.add_argument("--lora_rank", type=int, default=0)
    parser.add_argument("--lora_alpha", type=int, default=16)
    parser.add_argument("--target_modules", type=str, nargs="*", default="all-linear")
    parser.add_argument("--lora_dropout", type=float, default=0)

    # PPO
    parser.add_argument("--save_path", type=str, default="./ckpt")
    parser.add_argument("--num_episodes", type=int, default=1)
    parser.add_argument("--rollout_batch_size", type=int, default=1024)
    parser.add_argument("--micro_rollout_batch_size", type=int, default=8)
    parser.add_argument("--max_epochs", type=int, default=1)
    parser.add_argument("--prompt_max_len", type=int, default=1024, help="Max tokens for each prompt")
    parser.add_argument("--generate_max_len", type=int, default=1024, help="Max tokens to generate in PPO")
    parser.add_argument("--max_len", type=int, default=None, help="deprecated max_len")
    parser.add_argument("--max_samples", type=int, default=1e8, help="Max number of samples")
    parser.add_argument("--max_norm", type=float, default=1.0, help="Gradient clipping")
    parser.add_argument("--l2", type=float, default=0.0, help="weight decay loss")
    parser.add_argument("--ptx_coef", type=float, default=0.05, help="PPO-ptx loss coef")
    parser.add_argument("--eps_clip", type=float, default=0.2, help="PPO clip range")
    parser.add_argument("--value_clip", type=float, default=0.2, help="PPO value clip range")
    parser.add_argument("--lambd", type=float, default=0.95, help="PPO GAE lambd")
    parser.add_argument("--gamma", type=float, default=1, help="PPO GAE gamma")
    parser.add_argument("--micro_train_batch_size", type=int, default=4, help="batch size per GPU")
    parser.add_argument("--train_batch_size", type=int, default=128, help="Global training batch size")
    parser.add_argument("--normalize_reward", action="store_true", default=False, help="Enable Reward Normazation")
    parser.add_argument("--top_p", type=float, default=1.0)
    parser.add_argument("--temperature", type=float, default=1.0)
    parser.add_argument("--seed", type=int, default=42)
    parser.add_argument("--freezing_actor_steps", type=int, default=-1, help="Used for critic initialization")
    parser.add_argument(
        "--n_samples_per_prompt", type=int, default=1, help="number of responses for each prompt in generation"
    )
    parser.add_argument("--save_value_network", action="store_true", default=False, help="Save critic model")
    parser.add_argument("--actor_learning_rate", type=float, default=1e-6)
    parser.add_argument("--critic_learning_rate", type=float, default=9e-6)
    parser.add_argument("--lr_warmup_ratio", type=float, default=0.03)
    parser.add_argument("--kl_target", type=float, default=None)
    parser.add_argument("--init_kl_coef", type=float, default=0.01, help="KL penalty in PPO")
    parser.add_argument(
        "--kl_estimator",
        type=str,
        default="k1",
        choices=["k1", "k2", "k3"],
        help=(
            "In GRPO, k3 is utilized as the loss function, while k2, when used as the loss, is nearly equivalent to k1."
        ),
    )
    parser.add_argument("--aux_loss_coef", type=float, default=0, help="MoE balancing loss")
    parser.add_argument("--adam_betas", type=float, nargs=2, default=(0.9, 0.95), help="Betas for Adam optimizer")
    parser.add_argument("--reward_clip_range", type=float, nargs=2, default=(-10, 10), help="Reward clip range")

    # Reinforce
    parser.add_argument(
        "--advantage_estimator",
        type=str,
        choices=["gae", "reinforce", "rloo", "reinforce_baseline", "group_norm"],
        default="gae",
        help="Choose advantage estimation method: gae, reinforce, rloo, reinforce_baseline, group_norm",
    )
    parser.add_argument("--use_kl_loss", action="store_true", default=False, help="whether to use KL loss from GRPO")

    # Context Parallel
    parser.add_argument("--ring_attn_size", type=int, default=1, help="Ring attention group size")
    parser.add_argument(
        "--ring_head_stride",
        type=int,
        default=1,
        help="the number of heads to do ring attention each time. "
        "It should be a divisor of the number of heads. "
        "A larger value may results in faster training but will consume more memory.",
    )

    #  Models
    parser.add_argument("--pretrain", type=str, default=None, help="HF model name or path")
    parser.add_argument("--reward_pretrain", type=str, default=None, help="HF model name or path")
    parser.add_argument("--remote_rm_url", type=str, default=None, help="remote RM API (HTTP)")
    parser.add_argument("--critic_pretrain", type=str, default=None, help="HF model name or path")
    parser.add_argument("--value_head_prefix", type=str, default="score")
    parser.add_argument("--ref_reward_offload", action="store_true", default=False)

    # Custom dataset
    parser.add_argument("--prompt_data", type=str, default=None, help="HF dataset name or path")
    parser.add_argument(
        "--prompt_data_probs",
        type=str,
        default="1.0",
        help="sampling probs for datasets",
    )
    parser.add_argument("--prompt_split", type=str, default="train")
    parser.add_argument("--pretrain_data", type=str, default=None, help="HF dataset name or path")
    parser.add_argument(
        "--pretrain_data_probs",
        type=str,
        default="1.0",
        help="sampling probs for datasets",
    )
    parser.add_argument("--pretrain_split", type=str, default="train")

    parser.add_argument("--input_key", type=str, default="input", help="JSON dataset key")
    parser.add_argument("--label_key", type=str, default=None, help="JSON dataset key")
    parser.add_argument("--input_template", type=str, default=None)
    parser.add_argument(
        "--apply_chat_template", action="store_true", default=False, help="Use HF tokenizer chat template"
    )

    # wandb parameters
    parser.add_argument("--use_wandb", type=str, default=None)
    parser.add_argument("--wandb_org", type=str, default=None)
    parser.add_argument("--wandb_group", type=str, default=None)
    parser.add_argument("--wandb_project", type=str, default="openrlhf_train_ppo")
    parser.add_argument(
        "--wandb_run_name",
        type=str,
        default="ppo_%s" % datetime.now().strftime("%m%dT%H:%M"),
    )

    # TensorBoard parameters
    parser.add_argument("--use_tensorboard", type=str, default=None, help="TensorBoard logging path")

    # performance tuning
    parser.add_argument("--perf", action="store_true", default=False)

    # ModelScope parameters
    parser.add_argument("--use_ms", action="store_true", default=False)

    args = parser.parse_args()

    if args.advantage_estimator not in ["gae"]:
        args.critic_pretrain = None
    elif args.critic_pretrain is None:
        if not args.remote_rm_url:
            args.critic_pretrain = args.reward_pretrain.split(",")[0]
        else:
            args.critic_pretrain = args.pretrain

    if args.advantage_estimator in ["rloo", "reinforce_baseline", "group_norm"]:
        assert args.n_samples_per_prompt > 1, f"{args.advantage_estimator} requires n_samples_per_prompt > 1"

    if args.remote_rm_url:
        args.remote_rm_url = args.remote_rm_url.split(",")

    if args.input_template and "{}" not in args.input_template:
        print("[Warning] {} not in args.input_template, set to None")
        args.input_template = None

    if args.input_template and "\\n" in args.input_template:
        print(
            "[Warning] input_template contains \\n chracters instead of newline. "
            "You likely want to pass $'\\n' in Bash or \"`n\" in PowerShell."
        )

    if args.packing_samples:
        if not args.flash_attn:
            print("[Warning] Please --flash_attn to accelerate when --packing_samples is enabled.")
            args.flash_attn = True
        assert args.vllm_num_engines > 0, "Only support `--packing_samples` with vLLM."
        assert not args.pretrain_data, "`--pretrain_data` is not supported with `--packing_samples` yet."

    if args.vllm_enable_sleep and not args.colocate_all_models:
        print("Set args.vllm_enable_sleep to False when args.colocate_all_models is disabled.")
        args.vllm_enable_sleep = False

    if args.use_ms:
        from modelscope.utils.hf_util import patch_hub

        # Patch hub to download models from modelscope to speed up.
        patch_hub()

    train(args)<|MERGE_RESOLUTION|>--- conflicted
+++ resolved
@@ -127,13 +127,7 @@
             and args.critic_num_gpus_per_node == args.reward_num_gpus_per_node
         ), f"num_nodes and num_gpus_per_node must be the same when colocate critic and reward model."
 
-<<<<<<< HEAD
-        bundles = [
-            {ACCELERATOR_TYPE: 1, "CPU": 1} for _ in range(args.critic_num_nodes * args.critic_num_gpus_per_node)
-        ]
-=======
         bundles = [{ACCELERATOR_TYPE: 1, "CPU": 1} for _ in range(args.critic_num_nodes * args.critic_num_gpus_per_node)]
->>>>>>> 6f1ce837
         pg = placement_group(bundles, strategy="PACK")
         ray.get(pg.ready())
 
