--- conflicted
+++ resolved
@@ -128,13 +128,9 @@
             and args.critic_num_gpus_per_node == args.reward_num_gpus_per_node
         ), f"num_nodes and num_gpus_per_node must be the same when colocate critic and reward model."
 
-<<<<<<< HEAD
         bundles = [
             {ACCELERATOR_TYPE: 1, "CPU": 1} for _ in range(args.critic_num_nodes * args.critic_num_gpus_per_node)
         ]
-=======
-        bundles = [{ACCELERATOR_TYPE: 1, "CPU": 1} for _ in range(args.critic_num_nodes * args.critic_num_gpus_per_node)]
->>>>>>> cc908652
         pg = placement_group(bundles, strategy="PACK")
         ray.get(pg.ready())
 
@@ -198,6 +194,7 @@
 
     # temp solution: Avoid main process disappeared error on Ascend NPU
     ray.shutdown()
+
 
 if __name__ == "__main__":
     parser = argparse.ArgumentParser()
