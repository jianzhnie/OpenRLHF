from typing import Optional, Union

import deepspeed
import torch
import torch.nn as nn
<<<<<<< HEAD

=======
>>>>>>> 6f1ce837
from peft import LoraConfig, get_peft_model
from peft.tuners.lora import LoraLayer
from transformers import AutoConfig, AutoModel, BitsAndBytesConfig
from transformers.integrations.deepspeed import HfDeepSpeedConfig
from transformers.utils import is_flash_attn_2_available

from openrlhf.utils.logging_utils import init_logger
from openrlhf import IS_NPU_AVAILABLE

from .ring_attn_utils import convert_ring_attn_params
from .utils import reset_position_ids

if is_flash_attn_2_available():
    from flash_attn.utils.distributed import all_gather

logger = init_logger(__name__)


# Construct transformer with a value head for sequence classification.
# https://github.com/huggingface/transformers/blob/405b56269812056d9593869e22b7b264d806cb1e/src/transformers/models/llama/modeling_llama.py#L1254
def get_llm_for_sequence_regression(
    model_name_or_path: str,
    model_type: str,
    *,
    bf16=True,
    load_in_4bit=False,
    lora_rank=0,
    lora_alpha=16,
    target_modules=None,
    lora_dropout=0,
    normalize_reward=False,
    use_flash_attention_2=False,
    ds_config: dict = None,
    init_value_head: bool = False,
    value_head_prefix="score",
    device_map=None,
    packing_samples=False,
    **kwargs,
) -> nn.Module:
    """Retrieve a transformer model with a sequence regression head on top.

    This function loads a pretrained transformer model and attaches a linear layer for sequence regression.

    Args:
        model_name_or_path (str): Path to the pretrained model.
        model_type (str): Type of the model, either "reward" or "critic".
        bf16 (bool, optional): Enable bfloat16 precision. Defaults to True.
        load_in_4bit (bool, optional): Load the model in 4-bit precision. Defaults to False.
        lora_rank (int, optional): Rank for LoRA adaptation. Defaults to 0.
        lora_alpha (int, optional): Alpha parameter for LoRA. Defaults to 16.
        target_modules (list, optional): List of target modules for LoRA. Defaults to None.
        lora_dropout (float, optional): Dropout rate for LoRA layers. Defaults to 0.
        normalize_reward (bool, optional): Normalize reward values. Defaults to False.
        use_flash_attention_2 (bool, optional): Use Flash Attention 2.0. Defaults to False.
        ds_config (dict, optional): Deepspeed configuration for model partitioning across multiple GPUs when ZeRO-3 is enabled. Defaults to None.
        init_value_head (bool, optional): Initialize the value head. Defaults to False.
        value_head_prefix (str, optional): Prefix for the value head. Defaults to "score".
        device_map (dict, optional): Map of devices for model loading. Defaults to None.
        packing_samples (bool, optional): Whether to pack samples during training. Defaults to False.

    Returns:
        nn.Module: A pretrained transformer model with a sequence regression head.
    """
    assert model_type == "critic" or model_type == "reward", (
        f"invalid model_type: {model_type}, should be critic or reward."
    )

    config = AutoConfig.from_pretrained(model_name_or_path, trust_remote_code=True)
    config.normalize_reward = normalize_reward
    config._attn_implementation = "flash_attention_2" if use_flash_attention_2 else "eager"
    if IS_NPU_AVAILABLE:
        config._attn_implementation = "sdpa" if use_flash_attention_2 else "eager"

    # Prioritize using the value_head_prefix in the model configuration.
    value_head_prefix = getattr(config, "value_head_prefix", value_head_prefix)
    logger.info(f"set value_head_prefix to `{value_head_prefix}`")

    base_class = AutoModel._model_mapping[type(config)]
    base_pretrained_class = base_class.__base__
    if model_type == "reward":
        cls_class = _get_reward_model(base_pretrained_class, base_class, value_head_prefix, packing_samples)
    else:
        cls_class = _get_critic_model(base_pretrained_class, base_class, value_head_prefix, packing_samples)

    # Note: dschf is defined in function scope to avoid global effects
    # https://huggingface.co/docs/transformers/main_classes/deepspeed#nontrainer-deepspeed-integration
    if ds_config is not None and ds_config["zero_optimization"]["stage"] == 3:
        dschf = HfDeepSpeedConfig(ds_config)
    else:
        dschf = None

    if load_in_4bit:
        assert bf16, "we only support bnb_4bit_compute_dtype = bf16"
        nf4_config = BitsAndBytesConfig(
            load_in_4bit=True,
            bnb_4bit_quant_type="nf4",
            bnb_4bit_use_double_quant=True,
            bnb_4bit_compute_dtype=torch.bfloat16,
        )
    else:
        nf4_config = None

    model = cls_class.from_pretrained(
        model_name_or_path,
        config=config,
        trust_remote_code=True,
        torch_dtype=torch.bfloat16 if bf16 else "auto",
        quantization_config=nf4_config,
        device_map=device_map,
        **kwargs,
    )

    # LoRA
    if lora_rank > 0:
        model.enable_input_require_grads()
        lora_config = LoraConfig(
            r=lora_rank,
            lora_alpha=lora_alpha,
            target_modules=target_modules,
            lora_dropout=lora_dropout,
            bias="none",
        )
        model = get_peft_model(model, lora_config)

        if load_in_4bit:
            for name, module in model.named_modules():
                if isinstance(module, LoraLayer):
                    module = module.to(torch.bfloat16)
                if "norm" in name:
                    module = module.to(torch.float32)
                if value_head_prefix in name or "embed_tokens" in name:
                    if hasattr(module, "weight"):
                        module = module.to(torch.bfloat16)

    # MoE - balancing loss
    model_config = model.config.to_dict()
    if "output_router_logits" in model_config:
        print("[MoE] set output_router_logits as True")
        model.config.output_router_logits = True

    # https://github.com/huggingface/transformers/issues/26877
    model.config.use_cache = False

    # NOTE: For reward model training only, intialize value_head manually
    # because deepspeed.zero.Init() will not intialize them.
    # TODO: Find a better way to clarify reward model training.
    if init_value_head:
        value_head = getattr(model, value_head_prefix)
        if dschf is not None:
            logger.info("initialize value_head for ZeRO-3 reward model training.")
            with deepspeed.zero.GatheredParameters([value_head.weight], modifier_rank=0):
                if torch.distributed.get_rank() == 0:
                    value_head.weight.data.normal_(mean=0.0, std=1 / (config.hidden_size + 1))
        else:
            value_head.weight.data.normal_(mean=0.0, std=1 / (config.hidden_size + 1))

    return model


def _get_reward_model(base_pretrained_model, base_llm_model, value_head_prefix="score", packing_samples=False):
    class RewardModel(base_pretrained_model):
        supports_gradient_checkpointing = True

        def __init__(self, config: AutoConfig):
            super().__init__(config)
            setattr(self, self.base_model_prefix, base_llm_model(config))

            self.value_head_prefix = value_head_prefix
            setattr(self, value_head_prefix, nn.Linear(config.hidden_size, 1, bias=False))

            self.packing_samples = packing_samples

            # mean std
            self.normalize_reward = config.normalize_reward
            self.register_buffer("mean", torch.zeros(1), persistent=False)
            self.register_buffer("std", torch.ones(1), persistent=False)

            # load mean/std from config.json
            if hasattr(config, "mean"):
                self.mean[0] = config.mean
                self.std[0] = config.std

        def forward(
            self,
            input_ids: torch.LongTensor = None,
            attention_mask: Optional[torch.Tensor] = None,
            return_output=False,
            ring_attn_group=None,
            pad_sequence=False,
            packed_seq_lens=None,
        ) -> torch.Tensor:
            if not self.packing_samples:
                # https://github.com/OpenRLHF/OpenRLHF/issues/217
                position_ids = attention_mask.long().cumsum(-1) - 1
                position_ids.masked_fill_(attention_mask == 0, 1)
            else:
                # convert attention_mask to position_ids
                if ring_attn_group is not None:
                    input_ids, attention_mask, position_ids = convert_ring_attn_params(
                        input_ids, attention_mask, packed_seq_lens, ring_attn_group
                    )
                else:
                    position_ids = reset_position_ids(attention_mask)
                # explicitly ignore attention_mask for packing_samples
                attention_mask = None

            outputs = getattr(self, self.base_model_prefix)(
                input_ids, attention_mask=attention_mask, position_ids=position_ids
            )
            last_hidden_states = outputs["last_hidden_state"]
            values = getattr(self, self.value_head_prefix)(last_hidden_states).squeeze(-1)

            if self.packing_samples:
                packed_seq_lens = torch.tensor(packed_seq_lens, device=values.device)
                eos_indices = packed_seq_lens.cumsum(dim=0) - 1
                if ring_attn_group is not None:
                    reward = all_gather(values, ring_attn_group).reshape(1, -1)
                    if pad_sequence:
                        ring_attn_size = torch.distributed.get_world_size(ring_attn_group)
                        pad_len = (ring_attn_size - reward.shape[-1] % ring_attn_size) % ring_attn_size
                        # Since padding was applied at the end during packing, the position of the EOS (End Of Sequence) needs to be corrected.
                        eos_indices[-1] -= pad_len + 1
                else:
                    reward = values
                reward = reward.squeeze(0).gather(dim=0, index=eos_indices)
            else:
                eos_indices = attention_mask.size(1) - 1 - attention_mask.long().fliplr().argmax(dim=1, keepdim=True)
                reward = values.gather(dim=1, index=eos_indices).squeeze(1)

            if not self.training and self.normalize_reward:
                reward = (reward - self.mean) / self.std

            return (reward, outputs) if return_output else reward

    return RewardModel


def _get_critic_model(base_pretrained_model, base_llm_model, value_head_prefix="score", packing_samples=False):
    class CriticModel(base_pretrained_model):
        supports_gradient_checkpointing = True

        def __init__(self, config: AutoConfig):
            super().__init__(config)
            setattr(self, self.base_model_prefix, base_llm_model(config))

            self.value_head_prefix = value_head_prefix
            setattr(self, value_head_prefix, nn.Linear(config.hidden_size, 1, bias=False))

            self.packing_samples = packing_samples

            # mean std
            self.normalize_reward = config.normalize_reward
            self.register_buffer("mean", torch.zeros(1), persistent=False)
            self.register_buffer("std", torch.ones(1), persistent=False)

            # load mean/std from config.json
            if hasattr(config, "mean"):
                self.mean[0] = config.mean
                self.std[0] = config.std

        def forward(
            self,
            input_ids: torch.LongTensor = None,
            num_actions: Optional[Union[int, list[int]]] = None,
            attention_mask: Optional[torch.Tensor] = None,
            return_output=False,
            ring_attn_group=None,
            values_allgather=False,
            packed_seq_lens=None,
        ) -> torch.Tensor:
            if not self.packing_samples:
                # https://github.com/OpenRLHF/OpenRLHF/issues/217
                position_ids = attention_mask.long().cumsum(-1) - 1
                position_ids.masked_fill_(attention_mask == 0, 1)
            else:
                # convert attention_mask to position_ids
                if ring_attn_group is not None:
                    input_ids, attention_mask, position_ids = convert_ring_attn_params(
                        input_ids, attention_mask, packed_seq_lens, ring_attn_group
                    )
                else:
                    position_ids = reset_position_ids(attention_mask)
                # explicitly ignore attention_mask for packing_samples
                attention_mask = None

            outputs = getattr(self, self.base_model_prefix)(
                input_ids, attention_mask=attention_mask, position_ids=position_ids
            )
            last_hidden_states = outputs["last_hidden_state"]
            values = getattr(self, self.value_head_prefix)(last_hidden_states).squeeze(-1)
            if ring_attn_group is not None and values_allgather:
                values = all_gather(values, ring_attn_group).reshape(values.shape[0], -1)[:, :-1]
            else:
                values = values[:, :-1]
            # normalize reward
            if self.normalize_reward:
                values = (values - self.mean) / self.std

            if num_actions is None:
                assert return_output
                return outputs

            if not self.packing_samples:
                action_values = values[:, -num_actions:]
            else:
                assert isinstance(num_actions, list) and len(num_actions) == len(packed_seq_lens)
                action_values = []
                offset = 0
                for num_action, seq_len in zip(num_actions, packed_seq_lens):
                    start, end = max(0, offset + seq_len - num_action - 1), offset + seq_len - 1
                    action_values.append(values[:, start:end])
                    offset += seq_len
                action_values = torch.cat(action_values, dim=1)

            if return_output:
                return (action_values, outputs)
            else:
                return action_values

    return CriticModel<|MERGE_RESOLUTION|>--- conflicted
+++ resolved
@@ -3,10 +3,6 @@
 import deepspeed
 import torch
 import torch.nn as nn
-<<<<<<< HEAD
-
-=======
->>>>>>> 6f1ce837
 from peft import LoraConfig, get_peft_model
 from peft.tuners.lora import LoraLayer
 from transformers import AutoConfig, AutoModel, BitsAndBytesConfig
