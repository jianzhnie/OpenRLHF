import importlib


def is_torch_npu_available():
    return importlib.util.find_spec("torch_npu")

<<<<<<< HEAD

=======
>>>>>>> 6f1ce837
IS_NPU_AVAILABLE = is_torch_npu_available()

ACCELERATOR_TYPE = "GPU"

if IS_NPU_AVAILABLE:
    ACCELERATOR_TYPE = "NPU"

    import torch_npu
    from torch_npu.contrib import transfer_to_npu<|MERGE_RESOLUTION|>--- conflicted
+++ resolved
@@ -4,10 +4,6 @@
 def is_torch_npu_available():
     return importlib.util.find_spec("torch_npu")
 
-<<<<<<< HEAD
-
-=======
->>>>>>> 6f1ce837
 IS_NPU_AVAILABLE = is_torch_npu_available()
 
 ACCELERATOR_TYPE = "GPU"
