import importlib


def is_torch_npu_available():
    return importlib.util.find_spec("torch_npu")

<<<<<<< HEAD
=======

>>>>>>> 7bd6e597
IS_NPU_AVAILABLE = is_torch_npu_available()

ACCELERATOR_TYPE = "GPU"

if IS_NPU_AVAILABLE:
<<<<<<< HEAD
    ACCELERATOR_TYPE = "NPU"

    import torch_npu
    from torch_npu.contrib import transfer_to_npu
=======
    ACCELERATOR_TYPE = "NPU"
>>>>>>> 7bd6e597
<|MERGE_RESOLUTION|>--- conflicted
+++ resolved
@@ -4,20 +4,10 @@
 def is_torch_npu_available():
     return importlib.util.find_spec("torch_npu")
 
-<<<<<<< HEAD
-=======
 
->>>>>>> 7bd6e597
 IS_NPU_AVAILABLE = is_torch_npu_available()
 
 ACCELERATOR_TYPE = "GPU"
 
 if IS_NPU_AVAILABLE:
-<<<<<<< HEAD
-    ACCELERATOR_TYPE = "NPU"
-
-    import torch_npu
-    from torch_npu.contrib import transfer_to_npu
-=======
-    ACCELERATOR_TYPE = "NPU"
->>>>>>> 7bd6e597
+    ACCELERATOR_TYPE = "NPU"