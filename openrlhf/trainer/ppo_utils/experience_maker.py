import time
from abc import ABC
from copy import deepcopy
from dataclasses import dataclass
from typing import List, Optional, Tuple, Union

import ray
import torch
import torch.distributed as dist
import torch.nn as nn
from tqdm import tqdm

from openrlhf.models.actor import Actor
from openrlhf.models.ring_attn_utils import pad_sequences, unpad_sequences
from openrlhf.models.utils import compute_approx_kl, compute_reward, masked_mean, unpacking_samples
from openrlhf.utils.logging_utils import init_logger
from openrlhf.utils.remote_rm_utils import remote_rm_fn, remote_rm_fn_ray


logger = init_logger(__name__)


def to(tensor: Union[torch.Tensor, list[torch.Tensor]], device):
    if isinstance(tensor, list):
        return [to(t, device) for t in tensor]
    return tensor.to(device) if isinstance(tensor, torch.Tensor) else tensor


def pin_memory(tensor: Union[torch.Tensor, list[torch.Tensor]]):
    if isinstance(tensor, list):
        return [pin_memory(t) for t in tensor]
    return tensor.pin_memory() if isinstance(tensor, torch.Tensor) else tensor


@dataclass
class Experience:
    """Experience is a batch of data.
    These data should have the the sequence length and number of actions.
    Left padding for sequences is applied.

    Shapes of each tensor:
    sequences: (B, S)
    action_log_probs: (B, A)
    base_action_log_probs: (B, A)
    values: (B, A)
    returns: (B, A)
    advantages: (B, A)
    attention_mask: (B, S)
    action_mask: (B, A)
    kl: (B, A)

    "A" is the number of actions.
    """

    sequences: torch.Tensor
    action_log_probs: torch.Tensor
    base_action_log_probs: torch.Tensor
    values: torch.Tensor
    returns: Optional[torch.Tensor]
    advantages: Optional[torch.Tensor]
    attention_mask: Optional[torch.LongTensor]
    action_mask: Optional[torch.BoolTensor]
    info: Optional[dict]
    kl: Optional[torch.Tensor] = None

    @torch.no_grad()
    def to_device(self, device: torch.device):
        self.sequences = to(self.sequences, device)
        self.action_log_probs = to(self.action_log_probs, device)
        self.base_action_log_probs = to(self.base_action_log_probs, device)
        self.returns = to(self.returns, device)
        self.advantages = to(self.advantages, device)
        self.values = to(self.values, device)
        self.attention_mask = to(self.attention_mask, device)
        self.action_mask = to(self.action_mask, device)
        self.kl = to(self.kl, device)
        self.info = {key: to(value, device) for key, value in self.info.items()}
        return self

    def pin_memory(self):
        self.sequences = pin_memory(self.sequences)
        self.action_log_probs = pin_memory(self.action_log_probs)
        self.base_action_log_probs = pin_memory(self.base_action_log_probs)
        self.returns = pin_memory(self.returns)
        self.advantages = pin_memory(self.advantages)
        self.values = pin_memory(self.values)
        self.attention_mask = pin_memory(self.attention_mask)
        self.action_mask = pin_memory(self.action_mask)
        self.kl = pin_memory(self.kl)
        self.info = {key: pin_memory(value) for key, value in self.info.items()}
        return self


@dataclass
class Samples:
    """Samples is a batch of data.
    There can be 2 formats to store the samples, batched or packed.
    The batched format means padding is applied to the sequences, while the packed format
    will concatenate the prompt and response without padding.

    Shapes of each tensor, when 2 shapes are shown, the first one is for batched format
        and the second one is for packed format:
    sequences: (B, S) or (1, total_length), the tokens of both prompt and response.
    attention_mask: (B, S) or (1, total_length), the attention mask for sequences.
    action_mask: (B, A) or None, the action (response) mask to show which part of the
        sequence is the response. When the samples are packed, this is None.
    num_actions: int or (B,), the number of actions (tokens) in the response.
        When the samples are not packed, we will use action_mask, so this is an int to
        show the size of action_mask. Otherwise, this is a tensor to show the number of
        actions for each sample.
    packed_seq_lens: None or (B,), the length of each sample in the packed samples.
    response_length: (B,), the number of tokens in the response.
    total_length: (B,), the total number of tokens in the sequences.
    prompts: the prompts used to generate responses
    """

    sequences: torch.Tensor
    attention_mask: Optional[torch.LongTensor]
    action_mask: Optional[torch.BoolTensor]
    num_actions: Union[int, torch.Tensor]
    packed_seq_lens: Optional[torch.Tensor]
    response_length: torch.Tensor
    total_length: torch.Tensor
    prompts: list[str]
    labels: list[str]


class NaiveExperienceMaker(ABC):
    """
    Naive experience maker.
    """

    def __init__(
        self,
        actor: Actor,
        critic: nn.Module,
        reward_model: nn.Module,
        initial_model: Actor,
        tokenizer,
        prompt_max_len: int,
        kl_controller,
        strategy=None,
        remote_rm_url: list[str] = None,
        reward_func_names=None,
        reward_funcs=None,
        reward_weights=None,
    ) -> None:
        super().__init__()
        self.actor = actor
        self.critic = critic
        self.reward_model = reward_model
        self.remote_rm_url = remote_rm_url
        self.initial_model = initial_model
        self.tokenizer = tokenizer
        self.prompt_max_len = prompt_max_len
        self.kl_ctl = kl_controller
        self.strategy = strategy
        self.reward_func_names = reward_func_names
        self.reward_funcs = reward_funcs
        self.reward_weights = reward_weights
        self.perf_stats = None
        self.advantage_estimator = strategy.args.advantage_estimator

        # custom reward func for reinforced finetuning
        self.custom_reward_func = None
        remote_rm_url = [remote_rm_url] if isinstance(remote_rm_url, str) else remote_rm_url
        if remote_rm_url and remote_rm_url[0].endswith(".py"):
            print(f"Loading custom `reward_func(queries, prompts, labels)` from {remote_rm_url[0]}")
            import importlib.util

            spec = importlib.util.spec_from_file_location("reward_func", remote_rm_url[0])
            reward_module = importlib.util.module_from_spec(spec)
            spec.loader.exec_module(reward_module)
            self.custom_reward_func = reward_module.reward_func

    # tokenizer
    def tokenize_fn(self, texts, max_length, padding=True, device=None):
        if not padding:
            # when padding is False, return tokenized texts as list
            return self.tokenizer(
                texts,
                add_special_tokens=False,
                max_length=max_length,
                truncation=True,
            )
        batch = self.tokenizer(
            texts,
            return_tensors="pt",
            add_special_tokens=False,
            max_length=max_length,
            padding=True,
            truncation=True,
        )
        return {k: v.to(device) for k, v in batch.items()}

    @torch.no_grad()
    def make_experience_list(self, bath_inputs, **generate_kwargs) -> List[Experience]:
        """
        Make a list of experience with the micro_rollout_batch_size.

        This method will first calculate the response sequences and rewards for the given prompts.
        Then, if we need certain processing for the rewards or do certain filtering, we can process the rollout as a whole.
        After that, we will calculate the advantages and returns for each experience.
        """
        args = self.strategy.args

        # vLLM wakeup when vllm_enable_sleep
        if self.strategy.args.vllm_enable_sleep:
            from openrlhf.trainer.ray.vllm_engine import batch_vllm_engine_call

            batch_vllm_engine_call(self.vllm_engines, "wake_up")
            torch.distributed.barrier()
            torch.cuda.synchronize()

        # generate responses
        if self.strategy.ring_attn_group is not None:
            # Only rank 0 in the ring attention group executes the generation function, and then broadcasts it to all other ranks.
            if self.strategy.ring_attn_rank == 0:
                samples_list = self.generate_samples(bath_inputs, **generate_kwargs)
                dist.broadcast_object_list(samples_list, src=dist.get_rank(), group=self.strategy.ring_attn_group)
            else:
                world_size = torch.distributed.get_world_size() // args.ring_attn_size
                samples_list = [None] * (
                    args.rollout_batch_size * args.n_samples_per_prompt // world_size // args.micro_rollout_batch_size
                )
                dist.broadcast_object_list(
                    samples_list, src=self.strategy.ring_attn_ranks[0], group=self.strategy.ring_attn_group
                )
        else:
<<<<<<< HEAD
            samples_list = self.generate_samples(bath_inputs, **generate_kwargs)
=======
            samples_list = self.generate_samples(all_prompts, all_labels, **generate_kwargs)

        # vLLM offload when vllm_enable_sleep
        if self.strategy.args.vllm_enable_sleep:
            batch_vllm_engine_call(self.vllm_engines, "sleep")

        torch.cuda.empty_cache()
>>>>>>> 244d96b6
        torch.distributed.barrier()
        torch.cuda.synchronize()

        experiences = []
        for samples in tqdm(
            samples_list,
            desc="make_experience",
            disable=not self.strategy.is_rank_0(),
        ):
            experiences.append(self.make_experience(samples).to_device("cpu"))

        experiences, rewards = self.process_experiences(experiences)

        # calculate return and advantages
        for experience, reward in zip(experiences, rewards):
            experience = experience.to_device("cuda")
            reward = reward.to(device="cuda")
            num_actions = experience.info["num_actions"]
            reward = compute_reward(
                reward,
                self.kl_ctl.value,
                experience.kl,
                action_mask=experience.action_mask,
                num_actions=num_actions,
                reward_clip_range=args.reward_clip_range,
            )

            if self.advantage_estimator == "gae":
                experience.advantages, experience.returns = self.get_advantages_and_returns(
                    experience.values,
                    reward,
                    experience.action_mask,
                    generate_kwargs["gamma"],
                    generate_kwargs["lambd"],
                )
            elif self.advantage_estimator in ["reinforce", "rloo", "reinforce_baseline", "group_norm"]:
                experience.returns = self.get_cumulative_returns(
                    reward,
                    experience.action_mask,
                    generate_kwargs["gamma"],
                )
                experience.advantages = deepcopy(experience.returns)
            else:
                raise Exception(f"Unkown advantage_estimator {self.advantage_estimator}")

            # calculate the return info.
            if not getattr(self, "packing_samples", False):
                return_sums = reward.sum(dim=-1)
            else:
                return_sums = torch.tensor(
                    [each_reward.sum() for each_reward in reward], device=torch.cuda.current_device()
                )
            experience.info["return"] = return_sums
            # remove unnecessary info
            experience.kl = None
            del experience.info["num_actions"]
            experience.to_device("cpu")
        return experiences

    @torch.no_grad()
    def generate_samples(self, batch_inputs, **generate_kwargs) -> List[Samples]:
        """
        Generate samples and return in batches.
        """
        assert not getattr(self, "packing_samples", False)
        args = self.strategy.args
        self.actor.eval()
        # sample multiple response
        all_prompts = batch_inputs["prompt"]
        all_labels = batch_inputs["label"]
        all_prompts = sum([[prompt] * args.n_samples_per_prompt for prompt in all_prompts], [])
        all_labels = sum([[label] * args.n_samples_per_prompt for label in all_labels], [])
        samples_list = []
        for i in range(0, len(all_prompts), args.micro_rollout_batch_size):
            prompts = all_prompts[i : i + args.micro_rollout_batch_size]
            labels = all_labels[i : i + args.micro_rollout_batch_size]
            inputs = self.tokenize_fn(prompts, self.prompt_max_len, device="cuda")
            sequences, attention_mask, action_mask = self.actor.generate(**inputs, **generate_kwargs)
            samples = Samples(
                sequences=sequences,
                attention_mask=attention_mask,
                action_mask=action_mask,
                num_actions=action_mask.size(1),
                packed_seq_lens=None,
                response_length=action_mask.float().sum(dim=-1),
                total_length=attention_mask.float().sum(dim=-1),
                prompts=prompts,
                labels=labels,
                pad_len=None,
            )
            samples_list.append(samples)
        return samples_list

    @torch.no_grad()
    def make_experience(self, samples: Samples) -> Experience:
        """
        Turn samples into experience by calculating logprobs, values, rewards, and kl divergence.
        """
        self.actor.eval()
        if self.initial_model is not None:
            self.initial_model.eval()
        if self.reward_model is not None:
            self.reward_model.eval()
        if self.critic is not None:
            self.critic.eval()

        # extract values from samples
        sequences = samples.sequences
        attention_mask = samples.attention_mask
        action_mask = samples.action_mask
        num_actions = samples.num_actions

        # log probs
        action_log_probs = self.actor(sequences, num_actions, attention_mask)

        # init log probs
        if self.initial_model is not None:
            base_action_log_probs = self.initial_model(sequences, num_actions, attention_mask)
        else:
            base_action_log_probs = None

        # values
        if self.critic is not None:
            value = self.critic(sequences, num_actions, attention_mask)
        else:
            value = None

        # rewards
        if self.reward_funcs:
            completion_ids = sequences[:, -num_actions:]
            completions = self.tokenizer.batch_decode(completion_ids, skip_special_tokens=True)
            rewards, reward_func_metrics = self.compute_func_rewards(completions, samples.labels)

        elif self.remote_rm_url is not None:
            # remote RM
            queries = self.tokenizer.batch_decode(sequences.cpu(), skip_special_tokens=False)
            if self.custom_reward_func:
                rewards = self.custom_reward_func(queries, samples.prompts, samples.labels).to(
                    device=action_log_probs.device
                )
            else:
                rewards = remote_rm_fn(
                    self.remote_rm_url, queries=queries, prompts=samples.prompts, labels=samples.labels
                ).to(device=action_log_probs.device)
        else:
            # local RM
            rewards = self.reward_model(sequences, attention_mask)

        if (self.initial_model is not None) and (not self.strategy.args.use_kl_loss):
            kl = compute_approx_kl(
                action_log_probs,
                base_action_log_probs,
                action_mask=action_mask,
                kl_estimator=self.strategy.args.kl_estimator,
            )
        else:
            kl = torch.zeros_like(action_log_probs, dtype=action_log_probs.dtype, device=action_log_probs.device)

        info = {
            "kl": masked_mean(kl, action_mask, dim=-1),
            "reward": rewards,
            "response_length": samples.response_length,
            "total_length": samples.total_length,
            "num_actions": num_actions,
        }

        if self.reward_funcs:
            info.update(reward_func_metrics)

        # reset model state
        self.actor.train()
        if self.critic is not None:
            self.critic.train()

        return Experience(
            sequences,
            action_log_probs,
            base_action_log_probs,
            value,
            None,
            None,
            attention_mask,
            action_mask,
            info,
            kl,
        )

    def compute_func_rewards(self, completions, solutions, reward_kwargs=None) -> Tuple[torch.Tensor, dict]:
        """
        计算多个自定义奖励函数的值并返回加权组合结果

        参数:
        - completions: 模型生成的完成序列
        - solutions: 参考答案
        - reward_kwargs: 额外的关键字参数

        返回:
        - rewards: 加权组合后的奖励值张量
        - reward_func_metrics: 各奖励函数的指标字典
        """

        # 初始化每个奖励函数的指标字典
        reward_func_metrics = {}
        # 为每个生成的序列计算每个奖励函数的值
        rewards_per_func = torch.zeros(len(completions), len(self.reward_funcs))
        for i, (func_name, reward_func) in enumerate(zip(self.reward_func_names, self.reward_funcs)):
            output_reward_func = reward_func(completions=completions, solution=solutions)
            reward_tensor = torch.tensor(output_reward_func, dtype=torch.float32)
            rewards_per_func[:, i] = reward_tensor
            reward_func_metrics[func_name] = reward_tensor

        # 应用权重并求和得到最终奖励值
        rewards = (rewards_per_func * self.reward_weights).sum(dim=1)

        # 添加总奖励到指标中
        reward_func_metrics['total_reward'] = rewards

        return rewards, reward_func_metrics

    def aggregate_reward_metrics(self, experiences: List[Experience]) -> dict:
        """
        Aggregates reward function metrics across all experiences by reward function name.

        Args:
            experiences: List of Experience objects containing reward metrics

        Returns:
            dict: Mapping of reward function name to its average value across all experiences
        """
        # Initialize aggregated metrics dict
        aggregated_metrics = {}

        # Early return if no experiences or no metrics
        if not experiences or "reward_func_metrics" not in experiences[0].info:
            return aggregated_metrics

        # Get reward function names from first experience
        reward_names = experiences[0].info["reward_func_metrics"].keys()

        # Initialize lists to store values for each reward function
        for name in reward_names:
            aggregated_metrics[name] = []

        # Collect all values for each reward function
        for exp in experiences:
            metrics = exp.info["reward_func_metrics"]
            for name in reward_names:
                # Concatenate all tensor values for this reward function
                aggregated_metrics[name].extend(metrics[name])

        # Calculate mean for each reward function
        for name in reward_names:
            values = torch.cat(aggregated_metrics[name])
            aggregated_metrics[name] = values.mean().item()

        return aggregated_metrics

    @torch.no_grad()
    def process_experiences(self, experiences: List[Experience]) -> Tuple[List[Experience], List[torch.Tensor]]:
        """
        Process experiences, this can be used to filter out some experiences or do some processing on the rewards.

        Output:
        - experiences: List of Experience
        - rewards: List of rewards
        """
        args = self.strategy.args
        # reward shaping for rloo and reinforce_baseline
        if args.advantage_estimator == "rloo":
            rewards = torch.cat([experience.info["reward"] for experience in experiences])
            rewards = rewards.reshape(-1, args.n_samples_per_prompt).to(device="cuda")
            baseline = (rewards.sum(-1, keepdim=True) - rewards) / (args.n_samples_per_prompt - 1)
            rewards = rewards - baseline
            rewards = rewards.flatten().to(device="cpu").chunk(len(experiences))
            return experiences, rewards
        elif args.advantage_estimator == "reinforce_baseline":
            # REINFORCE++-baseline removed the / std and K3 kl loss in GRPO.
            # `/ std` is not needed in RL variance reduction theory, and `k3 KL` has a larger variance than `k1 KL` under a categorical distribution.
            rewards = torch.cat([experience.info["reward"] for experience in experiences])
            rewards = rewards.reshape(-1, args.n_samples_per_prompt).to(device="cuda")
            rewards = rewards - rewards.mean(-1, keepdim=True)
            rewards = rewards.reshape(-1).to(device="cpu").chunk(len(experiences))
            return experiences, rewards
        elif args.advantage_estimator == "group_norm":
            rewards = torch.cat([experience.info["reward"] for experience in experiences])
            rewards = rewards.reshape(-1, args.n_samples_per_prompt).to(device="cuda")
            rewards = (rewards - rewards.mean(-1, keepdim=True)) / (rewards.std(-1, keepdim=True) + 1e-9)
            rewards = rewards.reshape(-1).to(device="cpu").chunk(len(experiences))
            return experiences, rewards
        # default rewards
        return experiences, [experience.info["reward"] for experience in experiences]

    @torch.no_grad()
    def get_advantages_and_returns(
        self,
        values: torch.Tensor,
        rewards: torch.Tensor,
        action_mask: torch.Tensor,
        gamma: float,
        lambd: float,
    ) -> Tuple[torch.Tensor, torch.Tensor]:
        """Function that computes advantages and returns from rewards and values.
        Calculated as in the original PPO paper: https://arxiv.org/abs/1707.06347
        Note that rewards may include a KL divergence loss term.

        Advantages looks like this:
        Adv1 =  R1 + γ * λ * R2     + γ^2 * λ^2 * R3       + ...
              - V1 + γ * (1 - λ) V2 + γ^2 * λ * (1 - λ) V3 + ...

        Returns looks like this:
        Ret1 =  R1 + γ * λ * R2     + γ^2 * λ^2 * R3       + ...
                   + γ * (1 - λ) V2 + γ^2 * λ * (1 - λ) V3 + ...

        Input:
        - values: Tensor of shape (batch_size, response_size)
        - rewards: Tensor of shape (batch_size, response_size)

        Output:
        - advantages: Tensor of shape (batch_size, response_size)
        - returns: Tensor of shape (batch_size, response_size)
        """
        if isinstance(values, list):
            # packing samples
            # TODO: this is slow...
            advantages = []
            returns = []
            for v, r in zip(values, rewards):
                adv, ret = self.get_advantages_and_returns(v.unsqueeze(0), r.unsqueeze(0), action_mask, gamma, lambd)
                advantages.append(adv.squeeze(0))
                returns.append(ret.squeeze(0))
            return advantages, returns

        lastgaelam = 0
        advantages_reversed = []
        response_length = rewards.size(1)

        # Mask invalid responses
        if action_mask is not None:
            values = action_mask * values
            rewards = action_mask * rewards

        for t in reversed(range(response_length)):
            nextvalues = values[:, t + 1] if t < response_length - 1 else 0.0
            delta = rewards[:, t] + gamma * nextvalues - values[:, t]
            lastgaelam = delta + gamma * lambd * lastgaelam
            advantages_reversed.append(lastgaelam)
        advantages = torch.stack(advantages_reversed[::-1], dim=1)
        returns = advantages + values
        return advantages.detach(), returns

    @torch.no_grad()
    def get_cumulative_returns(
        self,
        rewards: torch.Tensor,
        action_mask: torch.Tensor,
        gamma: float,
    ) -> Tuple[torch.Tensor, torch.Tensor]:
        """
        Function that computes advantages and returns from rewards using REINFORCE.
        REINFORCE uses cumulative returns without the GAE (Generalized Advantage Estimation).

        Input:
        - rewards: Tensor of shape (batch_size, response_size)
        - action_mask: Tensor of shape (batch_size, response_size), binary mask
        - gamma: discount factor

        Output:
        - returns: Tensor of shape (batch_size, response_size)
        """

        if isinstance(rewards, list):
            # packing samples
            # TODO: this is slow...
            returns = []
            for r in rewards:
                ret = self.get_cumulative_returns(r.unsqueeze(0), action_mask, gamma)
                returns.append(ret.squeeze(0))
            return returns

        response_length = rewards.size(1)
        returns = torch.zeros_like(rewards)
        cumulative_return = torch.zeros(rewards.size(0), device=rewards.device)

        # Mask invalid responses if action_mask is provided
        if action_mask is not None:
            rewards = action_mask * rewards

        # Calculate returns by accumulating discounted rewards
        for t in reversed(range(response_length)):
            cumulative_return = rewards[:, t] + gamma * cumulative_return
            returns[:, t] = cumulative_return

        return returns


class RemoteExperienceMaker(NaiveExperienceMaker):
    def __init__(self, *args, vllm_engines: List = None, packing_samples=False, **kwargs):
        super().__init__(*args, **kwargs)
        self.vllm_engines = vllm_engines
        self.packing_samples = packing_samples

        if self.custom_reward_func:
            self.custom_reward_func = ray.remote(self.custom_reward_func)

    @torch.no_grad()
    def make_experience_list(
        self, all_prompts: Union[str, List[str]], all_labels, **generate_kwargs
    ) -> List[Experience]:
        if self.strategy.args.perf:
            self.perf_stats = {
                "generate_time": 0,
                "actor_value_rm_time": 0,
                "wait_time": 0,
            }
        experiences = super().make_experience_list(all_prompts, all_labels, **generate_kwargs)
        if self.critic is not None:
            for experience in experiences:
                # send experience to critic
                experience_cpu = deepcopy(experience)
                experience_cpu.to_device("cpu")
                self._ref = self.critic.append.remote(experience_cpu)
        return experiences

    @torch.no_grad()
    def generate_samples(self, all_prompts: List[str], all_labels, **generate_kwargs) -> List[Samples]:
        """
        Generate samples and return in batches.

        When not using vllm, we will fallback to the default implementation,
        in which actor will be used to generate samples.
        """
        if self.vllm_engines is None:
            return super().generate_samples(all_prompts, all_labels, **generate_kwargs)

        # vLLM generation
        samples = self._generate_vllm(all_prompts, all_labels, **generate_kwargs)
        return samples

    @torch.no_grad()
    def make_experience(self, samples: Samples) -> Experience:
        """
        Turn samples into experience by calculating logprobs, values, rewards, and kl divergence.
        """
        args = self.strategy.args
        self.actor.eval()
        device = torch.cuda.current_device()

        # extract values from samples
        sequences = samples.sequences
        attention_mask = samples.attention_mask
        action_mask = samples.action_mask
        num_actions = samples.num_actions
        packed_seq_lens = samples.packed_seq_lens

        start = time.time()
        sequences_cpu, attention_mask_cpu = (
            sequences.to("cpu"),
            attention_mask.to("cpu"),
        )

        # init log probs
        if self.initial_model is not None:
            base_action_log_probs_ref = self.initial_model.forward.remote(
                sequences_cpu, num_actions, attention_mask_cpu, logps_allgather=True, packed_seq_lens=packed_seq_lens
            )

            if args.colocate_actor_ref or args.colocate_all_models:
                ray.get([base_action_log_probs_ref])
                ray.get([self.initial_model.empty_cache.remote()])
        else:
            base_action_log_probs_ref = ray.put(None)

        # values
        if self.critic is not None:
            value_ref = self.critic.forward.remote(
                sequences_cpu, num_actions, attention_mask_cpu, packed_seq_lens=packed_seq_lens
            )
            # avoid CUDA OOM when colocate models
            if args.colocate_critic_reward or args.colocate_all_models:
                ray.get([value_ref])
                ray.get([self.critic.empty_cache.remote()])
        else:
            value_ref = ray.put(None)

        # rewards
        r_refs = []
        # support remote RM API with ray
        if not self.remote_rm_url:
            for rm in self.reward_model:
                r_refs.append(
                    rm.forward.remote(
                        sequences_cpu, attention_mask_cpu, packed_seq_lens=packed_seq_lens, pad_sequence=True
                    )
                )
        else:
            # remote RM
            if self.strategy.ring_attn_group is None or self.strategy.ring_attn_rank == 0:
                if not self.packing_samples:
                    queries = self.tokenizer.batch_decode(sequences_cpu, skip_special_tokens=False)
                else:
                    sequences_list = []
                    offset = 0
                    tokens_list = sequences_cpu.tolist()[0]
                    for length in packed_seq_lens:
                        sequences_list.append(tokens_list[offset : offset + length])
                        offset += length
                    queries = self.tokenizer.batch_decode(sequences_list, skip_special_tokens=False)

                if self.custom_reward_func:
                    r = self.custom_reward_func.remote(queries, samples.prompts, samples.labels)
                    r_refs.append(r)
                else:
                    for rm in self.remote_rm_url:
                        r = remote_rm_fn_ray.remote(
                            rm, queries=queries, prompts=samples.prompts, labels=samples.labels
                        )
                        r_refs.append(r)
            else:
                r_refs.append(ray.put(None))

        if args.colocate_all_models and not self.remote_rm_url:
            ray.get(r_refs)
            ray.get([self.reward_model[0].empty_cache.remote()])

        # log probs
        action_log_probs = self.actor(
            sequences,
            num_actions,
            attention_mask,
            ring_attn_group=self.strategy.ring_attn_group,
            logps_allgather=True,
            packed_seq_lens=packed_seq_lens,
        )
        actor_value_rm_time = time.time() - start

        # wait initial/critic/reward model done
        start = time.time()
        ref_values = ray.get([base_action_log_probs_ref, value_ref] + r_refs)
        wait_time = time.time() - start

        base_action_log_probs, value, rewards = ref_values[0], ref_values[1], ref_values[2:]
        if base_action_log_probs is not None:
            base_action_log_probs = base_action_log_probs.to(device)
        if value is not None:
            value = value.to(device)

        # broadcast rewards to all ring attention ranks when using remote RM
        if self.remote_rm_url and self.strategy.ring_attn_group is not None:
            if self.strategy.ring_attn_rank == 0:
                dist.broadcast_object_list(rewards, src=dist.get_rank(), group=self.strategy.ring_attn_group)
            else:
                dist.broadcast_object_list(
                    rewards, src=self.strategy.ring_attn_ranks[0], group=self.strategy.ring_attn_group
                )

        rewards = [r.to(device) for r in rewards]
        r = self.reward_fn(rewards) if len(rewards) > 0 else rewards[0]

        # avoid CUDA OOM when colocate models
        if args.colocate_critic_reward and not self.remote_rm_url:
            ray.get([self.reward_model[0].empty_cache.remote()])

        if args.colocate_actor_ref or args.colocate_all_models:
            torch.cuda.empty_cache()

        if (self.initial_model is not None) and (not args.use_kl_loss):
            kl = compute_approx_kl(
                action_log_probs,
                base_action_log_probs,
                action_mask=action_mask,
                kl_estimator=self.strategy.args.kl_estimator,
            )
        else:
            kl = torch.zeros_like(action_log_probs, dtype=action_log_probs.dtype, device=device)

        if not self.packing_samples:
            kl_mean = masked_mean(kl, action_mask, dim=-1)
        else:
            if self.strategy.ring_attn_group is not None:
                assert samples.pad_len is not None
                sequences, attention_mask, num_actions, packed_seq_lens, _, _, kl = unpad_sequences(
                    pad_len=samples.pad_len,
                    sequences=sequences,
                    attention_mask=attention_mask,
                    num_actions=num_actions,
                    packed_seq_lens=packed_seq_lens,
                    ring_attn_group=self.strategy.ring_attn_group,
                    action_log_probs=action_log_probs,
                    values=value,
                    kl=kl,
                )
            # convert tensor into list of tensors so that it's easier to manipulate
            # within dataset.
            sequences = unpacking_samples(sequences, packed_seq_lens)
            attention_mask = None
            action_log_probs = unpacking_samples(action_log_probs, num_actions)
            if value is not None:
                value = unpacking_samples(value, num_actions)
            if base_action_log_probs is not None:
                base_action_log_probs = unpacking_samples(base_action_log_probs, num_actions)

            kl = unpacking_samples(kl, num_actions)
            kl_mean = torch.tensor([each_kl.mean() for each_kl in kl], device=device)

        if not args.use_kl_loss:
            base_action_log_probs = None

        info = {
            "kl": kl_mean,
            "reward": r,
            "response_length": samples.response_length,
            "total_length": samples.total_length,
            "num_actions": num_actions,
        }

        if self.strategy.args.perf:
            self.perf_stats["actor_value_rm_time"] += actor_value_rm_time
            self.perf_stats["wait_time"] += wait_time

        experience = Experience(
            sequences,
            action_log_probs,
            base_action_log_probs,
            value,
            None,
            None,
            attention_mask,
            action_mask,
            info,
            kl,
        )

        self.actor.train()  # reset model state
        return experience

    def _generate_vllm(self, all_prompts: List[str], all_labels, **kwargs) -> List[Samples]:
        from vllm import SamplingParams

        # round-robin load balance
        rank = torch.distributed.get_rank() // self.strategy.ring_attn_size
        world_size = torch.distributed.get_world_size() // self.strategy.ring_attn_size

        # Select LLM engines: assign each rank an engine, or cycle through engines if world_size < engine_count
        if len(self.vllm_engines) <= world_size:
            llms = [self.vllm_engines[rank % len(self.vllm_engines)]]
        else:
            llms = self.vllm_engines[rank::world_size]

        args = self.strategy.args

        sampling_params = SamplingParams(
            temperature=kwargs.get("temperature", 1.0),
            top_p=kwargs.get("top_p", 1.0),
            top_k=kwargs.get("top_k", -1),
            max_tokens=kwargs.get("max_new_tokens", 1024),
            min_tokens=kwargs.get("min_new_tokens", 1),
            skip_special_tokens=kwargs.get("skip_special_tokens", False),
            include_stop_str_in_output=True,
        )

        # Expand prompt list based on the number of samples per prompt
        all_prompts = sum([[prompt] * args.n_samples_per_prompt for prompt in all_prompts], [])
        all_labels = sum([[label] * args.n_samples_per_prompt for label in all_labels], [])
        all_prompt_token_ids = self.tokenize_fn(all_prompts, self.prompt_max_len, padding=False)["input_ids"]

        # Distribute requests to engines and collect responses to outputs
        refs = []
        batch_size = (len(all_prompt_token_ids) + len(llms) - 1) // len(llms)
        for i, llm in enumerate(llms):
            prompt_token_ids = all_prompt_token_ids[i * batch_size : (i + 1) * batch_size]
            refs.append(
                llm.add_requests.remote(rank, sampling_params=sampling_params, prompt_token_ids=prompt_token_ids)
            )
        ray.get(refs)

        # Make sure all requests are sent.
        if self.strategy.ring_attn_group is None:
            torch.distributed.barrier()
        else:
            time.sleep(3)

        # Retrieve and combine results from all outputs
        all_output_refs = []
        for i, llm in enumerate(llms):
            all_output_refs.append(llm.get_responses.remote(rank))
        all_outputs = sum(ray.get(all_output_refs), [])

        samples_list = []
        for i in range(0, len(all_outputs), args.micro_rollout_batch_size):
            outputs = all_outputs[i : i + self.strategy.args.micro_rollout_batch_size]
            prompts = all_prompts[i : i + self.strategy.args.micro_rollout_batch_size]
            labels = all_labels[i : i + self.strategy.args.micro_rollout_batch_size]
            if not self.packing_samples:
                # NOTE: concat all outputs to following format:
                #
                # | [PAD] [PAD] token token token | token token [EOS] [PAD] |
                # | token token token token token | token token [EOS] [PAD] |
                # | [PAD] [PAD] [PAD] token token | token token token [EOS] |
                # |<---------- prompt ----------->|<-------- answer ------->|
                max_input_len, max_output_len = 0, 0
                for output in outputs:
                    max_input_len = max(max_input_len, len(output.prompt_token_ids))
                    max_output_len = max(max_output_len, len(output.outputs[0].token_ids))

                pad_token_id, eos_token_id = self.tokenizer.pad_token_id, self.tokenizer.eos_token_id
                sequences = []
                for output in outputs:
                    # left padding input
                    input_len = len(output.prompt_token_ids)
                    input_ids = [pad_token_id] * (max_input_len - input_len) + list(output.prompt_token_ids)

                    # right padding output
                    output_len = len(output.outputs[0].token_ids)
                    output_ids = list(output.outputs[0].token_ids) + [pad_token_id] * (max_output_len - output_len)

                    # concat input and output
                    sequences.append(input_ids + output_ids)

                sequences = torch.tensor(sequences)
                sequences, attention_mask, action_mask = self.actor.process_sequences(
                    sequences, max_input_len, eos_token_id, pad_token_id
                )
                sequences = sequences.to("cuda")
                attention_mask = attention_mask.to("cuda")
                action_mask = action_mask.to("cuda")
                samples_list.append(
                    Samples(
                        sequences=sequences,
                        attention_mask=attention_mask,
                        action_mask=action_mask,
                        num_actions=action_mask.size(1),
                        packed_seq_lens=None,
                        response_length=action_mask.float().sum(dim=-1),
                        total_length=attention_mask.float().sum(dim=-1),
                        prompts=prompts,
                        labels=labels,
                    )
                )
            else:
                # NOTE: concat all outputs to following format:
                #
                # | token token token | token token [EOS] | token token token token token | token token [EOS] | token token | token token token [EOS] |
                # |<---  prompt ----->|<---- answer ----->|<---------- prompt ----------->|<----- answer ---->|<- prompt -->|<-------- answer ------->|
                pad_token_id, eos_token_id = self.tokenizer.pad_token_id, self.tokenizer.eos_token_id
                sequences = []
                packed_seq_lens = []
                attention_mask = []
                num_actions = []
                for i, output in enumerate(outputs):
                    input_len = len(output.prompt_token_ids)
                    output_len = len(output.outputs[0].token_ids)
                    packed_seq_lens.append(input_len + output_len)
                    sequences.extend(output.prompt_token_ids + list(output.outputs[0].token_ids))
                    attention_mask.extend([i + 1] * (input_len + output_len))

                    # current_action_mask = [0] * (input_len - 1) + [1] * output_len + [0]
                    # num_actions.append(max(1, sum(current_action_mask)))
                    num_actions.append(max(1, output_len))

                # pad seq makes the sequence a multiple of ring_attention_size.
                pad_len = None
                if self.strategy.ring_attn_group is not None:
                    pad_len, sequences, attention_mask, num_actions, packed_seq_lens = pad_sequences(
                        sequences=sequences,
                        attention_mask=attention_mask,
                        num_actions=num_actions,
                        packed_seq_lens=packed_seq_lens,
                        ring_attn_group=self.strategy.ring_attn_group,
                        pad_token_id=pad_token_id,
                    )

                sequences = torch.tensor(sequences, device="cuda").unsqueeze(0)
                attention_mask = torch.tensor(attention_mask, device="cuda").unsqueeze(0)
                action_mask = None
                response_length = torch.tensor(num_actions, device="cuda", dtype=torch.float)
                total_length = torch.tensor(packed_seq_lens, device="cuda", dtype=torch.float)
                samples_list.append(
                    Samples(
                        sequences=sequences,
                        attention_mask=attention_mask,
                        action_mask=None,
                        num_actions=num_actions,
                        packed_seq_lens=packed_seq_lens,
                        response_length=response_length,
                        total_length=total_length,
                        prompts=prompts,
                        labels=labels,
                    )
                )
        return samples_list

    def flush(self):
        "Ensure all experience has been send to critic"
        if self.critic is not None:
            ray.get(self._ref)
            self._ref = None<|MERGE_RESOLUTION|>--- conflicted
+++ resolved
@@ -227,17 +227,7 @@
                     samples_list, src=self.strategy.ring_attn_ranks[0], group=self.strategy.ring_attn_group
                 )
         else:
-<<<<<<< HEAD
             samples_list = self.generate_samples(bath_inputs, **generate_kwargs)
-=======
-            samples_list = self.generate_samples(all_prompts, all_labels, **generate_kwargs)
-
-        # vLLM offload when vllm_enable_sleep
-        if self.strategy.args.vllm_enable_sleep:
-            batch_vllm_engine_call(self.vllm_engines, "sleep")
-
-        torch.cuda.empty_cache()
->>>>>>> 244d96b6
         torch.distributed.barrier()
         torch.cuda.synchronize()
 
