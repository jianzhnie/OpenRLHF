import time
from abc import ABC
from copy import deepcopy
from dataclasses import dataclass
from typing import List, Optional, Tuple, Union

import ray
import torch
import torch.nn as nn
import torch.distributed as dist
import torch.nn.functional as F
from tqdm import tqdm

from openrlhf.models.actor import Actor
from openrlhf.models.utils import compute_approx_kl, compute_reward, masked_mean, unpacking_samples
from openrlhf.models.ring_attn_utils import pad_sequences, unpad_sequences
from openrlhf.utils.logging_utils import init_logger
from openrlhf.utils.remote_rm_utils import remote_rm_fn, remote_rm_fn_ray


logger = init_logger(__name__)


def to(tensor: Union[torch.Tensor, list[torch.Tensor]], device):
    if isinstance(tensor, list):
        return [to(t, device) for t in tensor]
    return tensor.to(device) if isinstance(tensor, torch.Tensor) else tensor


def pin_memory(tensor: Union[torch.Tensor, list[torch.Tensor]]):
    if isinstance(tensor, list):
        return [pin_memory(t) for t in tensor]
    return tensor.pin_memory() if isinstance(tensor, torch.Tensor) else tensor


@dataclass
class Experience:
    """Experience is a batch of data.
    These data should have the the sequence length and number of actions.
    Left padding for sequences is applied.

    Shapes of each tensor:
    sequences: (B, S)
    action_log_probs: (B, A)
    base_action_log_probs: (B, A)
    values: (B, A)
    returns: (B, A)
    advantages: (B, A)
    attention_mask: (B, S)
    action_mask: (B, A)
    kl: (B, A)

    "A" is the number of actions.
    """

    sequences: torch.Tensor
    action_log_probs: torch.Tensor
    base_action_log_probs: torch.Tensor
    values: torch.Tensor
    returns: Optional[torch.Tensor]
    advantages: Optional[torch.Tensor]
    attention_mask: Optional[torch.LongTensor]
    action_mask: Optional[torch.BoolTensor]
    info: Optional[dict]
    kl: Optional[torch.Tensor] = None

    @torch.no_grad()
    def to_device(self, device: torch.device):
        self.sequences = to(self.sequences, device)
        self.action_log_probs = to(self.action_log_probs, device)
        self.base_action_log_probs = to(self.base_action_log_probs, device)
        self.returns = to(self.returns, device)
        self.advantages = to(self.advantages, device)
        self.values = to(self.values, device)
        self.attention_mask = to(self.attention_mask, device)
        self.action_mask = to(self.action_mask, device)
        self.kl = to(self.kl, device)
        self.info = {key: to(value, device) for key, value in self.info.items()}
        return self

    def pin_memory(self):
        self.sequences = pin_memory(self.sequences)
        self.action_log_probs = pin_memory(self.action_log_probs)
        self.base_action_log_probs = pin_memory(self.base_action_log_probs)
        self.returns = pin_memory(self.returns)
        self.advantages = pin_memory(self.advantages)
        self.values = pin_memory(self.values)
        self.attention_mask = pin_memory(self.attention_mask)
        self.action_mask = pin_memory(self.action_mask)
        self.kl = pin_memory(self.kl)
        self.info = {key: pin_memory(value) for key, value in self.info.items()}
        return self


@dataclass
class Samples:
    """Samples is a batch of data.
    There can be 2 formats to store the samples, batched or packed.
    The batched format means padding is applied to the sequences, while the packed format
    will concatenate the prompt and response without padding.

    Shapes of each tensor, when 2 shapes are shown, the first one is for batched format
        and the second one is for packed format:
    sequences: (B, S) or (1, total_length), the tokens of both prompt and response.
    attention_mask: (B, S) or (1, total_length), the attention mask for sequences.
    action_mask: (B, A) or None, the action (response) mask to show which part of the
        sequence is the response. When the samples are packed, this is None.
    num_actions: int or (B,), the number of actions (tokens) in the response.
        When the samples are not packed, we will use action_mask, so this is an int to
        show the size of action_mask. Otherwise, this is a tensor to show the number of
        actions for each sample.
    packed_seq_lens: None or (B,), the length of each sample in the packed samples.
    response_length: (B,), the number of tokens in the response.
    total_length: (B,), the total number of tokens in the sequences.
    prompts: the prompts used to generate responses
    """

    sequences: torch.Tensor
    attention_mask: Optional[torch.LongTensor]
    action_mask: Optional[torch.BoolTensor]
    num_actions: Union[int, torch.Tensor]
    packed_seq_lens: Optional[torch.Tensor]
    prompt_seq_lens: Optional[torch.Tensor]
    response_length: torch.Tensor
    total_length: torch.Tensor
    prompts: list[str]
    labels: list[str]
    pad_len: Optional[int]


class NaiveExperienceMaker(ABC):
    """
    Naive experience maker.
    """

    def __init__(
        self,
        actor: Actor,
        critic: nn.Module,
        reward_model: nn.Module,
        initial_model: Actor,
        tokenizer,
        prompt_max_len: int,
        kl_controller,
        strategy=None,
        remote_rm_url: list[str] = None,
        reward_func_names=None,
        reward_funcs=None,
        reward_weights=None,
    ) -> None:
        super().__init__()
        self.actor = actor
        self.critic = critic
        self.reward_model = reward_model
        self.remote_rm_url = remote_rm_url
        self.initial_model = initial_model
        self.tokenizer = tokenizer
        self.prompt_max_len = prompt_max_len
        self.kl_ctl = kl_controller
        self.strategy = strategy
        self.reward_func_names = reward_func_names
        self.reward_funcs = reward_funcs
        self.reward_weights =reward_weights
        self.perf_stats = None
        self.advantage_estimator = strategy.args.advantage_estimator

        # custom reward func for reinforced finetuning
        self.custom_reward_func = None
        if remote_rm_url and remote_rm_url[0].endswith(".py"):
            print(f"Loading custom `reward_func(queries, prompts, labels)` from {remote_rm_url[0]}")
            import importlib.util

            spec = importlib.util.spec_from_file_location("reward_func", remote_rm_url[0])
            reward_module = importlib.util.module_from_spec(spec)
            spec.loader.exec_module(reward_module)
            self.custom_reward_func = reward_module.reward_func

    # tokenizer
    def tokenize_fn(self, texts, max_length, padding=True, device=None):
        if not padding:
            # when padding is False, return tokenized texts as list
            return self.tokenizer(
                texts,
                add_special_tokens=False,
                max_length=max_length,
                truncation=True,
            )
        batch = self.tokenizer(
            texts,
            return_tensors="pt",
            add_special_tokens=False,
            max_length=max_length,
            padding=True,
            truncation=True,
        )
        return {k: v.to(device) for k, v in batch.items()}

    @torch.no_grad()
    def make_experience_list(
        self, bath_inputs, **generate_kwargs
    ) -> List[Experience]:
        """
        Make a list of experience with the micro_rollout_batch_size.

        This method will first calculate the response sequences and rewards for the given prompts.
        Then, if we need certain processing for the rewards or do certain filtering, we can process the rollout as a whole.
        After that, we will calculate the advantages and returns for each experience.
        """
        args = self.strategy.args
<<<<<<< HEAD
        samples_list = self.generate_samples(bath_inputs, **generate_kwargs)
=======
        # generate responses
        if self.strategy.ring_attn_group is not None:
            # Only rank 0 in the ring attention group executes the generation function, and then broadcasts it to all other ranks.
            if self.strategy.ring_attn_rank == 0:
                samples_list = self.generate_samples(all_prompts, all_labels, **generate_kwargs)
                dist.broadcast_object_list(samples_list, src=dist.get_rank(), group=self.strategy.ring_attn_group)
            else:
                world_size = torch.distributed.get_world_size() // args.ring_attn_size
                samples_list = [None] * (args.rollout_batch_size // world_size // args.micro_rollout_batch_size)
                dist.broadcast_object_list(samples_list, src=self.strategy.ring_attn_ranks[0], group=self.strategy.ring_attn_group)
        else:
            samples_list = self.generate_samples(all_prompts, all_labels, **generate_kwargs)
>>>>>>> bfa85f6f
        torch.distributed.barrier()

        experiences = []
        for samples in tqdm(
            samples_list,
            desc="make_experience",
            disable=not self.strategy.is_rank_0(),
        ):
            experiences.append(self.make_experience(samples).to_device("cpu"))

        experiences, rewards = self.process_experiences(experiences)

        # calculate return and advantages
        for experience, reward in zip(experiences, rewards):
            experience = experience.to_device("cuda")
            reward = reward.to(device="cuda")
            num_actions = experience.info["num_actions"]
            reward = compute_reward(
                reward,
                self.kl_ctl.value,
                experience.kl,
                action_mask=experience.action_mask,
                num_actions=num_actions,
                reward_clip_range=args.reward_clip_range,
            )

            if self.advantage_estimator == "gae":
                experience.advantages, experience.returns = self.get_advantages_and_returns(
                    experience.values,
                    reward,
                    experience.action_mask,
                    generate_kwargs["gamma"],
                    generate_kwargs["lambd"],
                )
            elif self.advantage_estimator in ["reinforce", "rloo", "reinforce_baseline", "group_norm"]:
                experience.returns = self.get_cumulative_returns(
                    reward,
                    experience.action_mask,
                    generate_kwargs["gamma"],
                )
                experience.advantages = deepcopy(experience.returns)
            else:
                raise Exception(f"Unkown advantage_estimator {self.advantage_estimator}")

            # calculate the return info.
            if not getattr(self, "packing_samples", False):
                return_sums = reward.sum(dim=-1)
            else:
                return_sums = torch.tensor(
                    [each_reward.sum() for each_reward in reward], device=torch.cuda.current_device()
                )
            experience.info["return"] = return_sums
            # remove unnecessary info
            experience.kl = None
            del experience.info["num_actions"]
            experience.to_device("cpu")
        return experiences

    @torch.no_grad()
    def generate_samples(self, batch_inputs, **generate_kwargs) -> List[Samples]:
        """
        Generate samples and return in batches.
        """
        assert not getattr(self, "packing_samples", False)
        args = self.strategy.args
        self.actor.eval()
        # sample multiple response
        all_prompts = batch_inputs['prompt'] 
        all_labels = batch_inputs['label']
        all_prompts = sum([[prompt] * args.n_samples_per_prompt for prompt in all_prompts], [])
        all_labels = sum([[label] * args.n_samples_per_prompt for label in all_labels], [])
        samples_list = []
        for i in range(0, len(all_prompts), args.micro_rollout_batch_size):
            prompts = all_prompts[i : i + args.micro_rollout_batch_size]
            labels = all_labels[i : i + args.micro_rollout_batch_size]
            inputs = self.tokenize_fn(prompts, self.prompt_max_len, device="cuda")
            sequences, attention_mask, action_mask = self.actor.generate(**inputs, **generate_kwargs)
            samples = Samples(
                sequences=sequences,
                attention_mask=attention_mask,
                action_mask=action_mask,
                num_actions=action_mask.size(1),
                packed_seq_lens=None,
                prompt_seq_lens=inputs['attention_mask'].float().sum(dim=-1),
                response_length=action_mask.float().sum(dim=-1),
                total_length=attention_mask.float().sum(dim=-1),
                prompts=prompts,
                labels=labels,
            )
            samples_list.append(samples)
        return samples_list

    @torch.no_grad()
    def make_experience(self, samples: Samples) -> Experience:
        """
        Turn samples into experience by calculating logprobs, values, rewards, and kl divergence.
        """
        self.actor.eval()
        if self.initial_model is not None:
            self.initial_model.eval()
        if self.reward_model is not None:
            self.reward_model.eval()
        if self.critic is not None:
            self.critic.eval()

        # extract values from samples
        sequences = samples.sequences
        attention_mask = samples.attention_mask
        action_mask = samples.action_mask
        num_actions = samples.num_actions

        # log probs
        action_log_probs = self.actor(sequences, num_actions, attention_mask)

        # init log probs
        if self.initial_model is not None:
            base_action_log_probs = self.initial_model(sequences, num_actions, attention_mask)
        else:
            base_action_log_probs = None

        # values
        if self.critic is not None:
            value = self.critic(sequences, num_actions, attention_mask)
        else:
            value = None
        
        # rewards
        rewards_result_dict  = {}
        if self.reward_fn is not None:
            completion_ids = sequences[:, -num_actions:]
            completions = self.tokenizer.batch_decode(completion_ids, skip_special_tokens=True)

        elif self.remote_rm_url is not None:
            # remote RM
            queries = self.tokenizer.batch_decode(sequences.cpu(), skip_special_tokens=False)
            if self.custom_reward_func:
                r = self.custom_reward_func(queries, samples.prompts, samples.labels).to(
                    device=action_log_probs.device
                )
            else:
                r = remote_rm_fn(
                    self.remote_rm_url, queries=queries, prompts=samples.prompts, labels=samples.labels
                ).to(device=action_log_probs.device)
        else:
            # local RM
            r = self.reward_model(sequences, attention_mask)

        if (self.initial_model is not None) and (not self.strategy.args.use_kl_loss):
            kl = compute_approx_kl(
                action_log_probs,
                base_action_log_probs,
                action_mask=action_mask,
                use_kl_estimator_k3=self.strategy.args.use_kl_estimator_k3,
            )
        else:
            kl = torch.zeros_like(action_log_probs, dtype=action_log_probs.dtype, device=action_log_probs.device)

        info = {
            "kl": masked_mean(kl, action_mask, dim=-1),
            "reward": r,
            "response_length": samples.response_length,
            "total_length": samples.total_length,
            "num_actions": num_actions,
        }
        # reset model state
        self.actor.train()
        if self.critic is not None:
            self.critic.train()

        return Experience(
            sequences,
            action_log_probs,
            base_action_log_probs,
            value,
            None,
            None,
            attention_mask,
            action_mask,
            info,
            kl,
        )

    def compute_func_rewards(self, prompts, completions, reward_kwargs) -> None:
        rewards_per_func = torch.zeros(len(prompts), len(self.reward_funcs))
        for i, reward_func in enumerate(self.reward_funcs):
            # Repeat all input columns (but "prompt" and "completion") to match the number of generations
            output_reward_func = reward_func(prompts=prompts, completions=completions, **reward_kwargs)
            rewards_per_func[:, i] = torch.tensor(output_reward_func, dtype=torch.float32)

        # Apply weights to each reward function's output and sum
        rewards = (rewards_per_func * self.reward_weights).unsqueeze(0).sum(dim=1)
        return rewards

    @torch.no_grad()
    def process_experiences(self, experiences: List[Experience]) -> Tuple[List[Experience], List[torch.Tensor]]:
        """
        Process experiences, this can be used to filter out some experiences or do some processing on the rewards.

        Output:
        - experiences: List of Experience
        - rewards: List of rewards
        """
        args = self.strategy.args
        # reward shaping for rloo and reinforce_baseline
        if args.advantage_estimator == "rloo":
            rewards = torch.cat([experience.info["reward"] for experience in experiences])
            rewards = rewards.reshape(-1, args.n_samples_per_prompt).to(device="cuda")
            baseline = (rewards.sum(-1, keepdim=True) - rewards) / (args.n_samples_per_prompt - 1)
            rewards = rewards - baseline
            rewards = rewards.flatten().to(device="cpu").chunk(len(experiences))
            return experiences, rewards
        elif args.advantage_estimator == "reinforce_baseline":
            # REINFORCE++-baseline removed the / std and K3 kl loss in GRPO.
            # `/ std` is not needed in RL variance reduction theory, and `k3 KL` has a larger variance than `k1 KL` under a categorical distribution.
            rewards = torch.cat([experience.info["reward"] for experience in experiences])
            rewards = rewards.reshape(-1, args.n_samples_per_prompt).to(device="cuda")
            rewards = rewards - rewards.mean(-1, keepdim=True)
            rewards = rewards.reshape(-1).to(device="cpu").chunk(len(experiences))
            return experiences, rewards
        elif args.advantage_estimator == "group_norm":
            rewards = torch.cat([experience.info["reward"] for experience in experiences])
            rewards = rewards.reshape(-1, args.n_samples_per_prompt).to(device="cuda")
            rewards = (rewards - rewards.mean(-1, keepdim=True)) / (rewards.std(-1, keepdim=True) + 1e-9)
            rewards = rewards.reshape(-1).to(device="cpu").chunk(len(experiences))
            return experiences, rewards
        # default rewards
        return experiences, [experience.info["reward"] for experience in experiences]

    @torch.no_grad()
    def get_advantages_and_returns(
        self,
        values: torch.Tensor,
        rewards: torch.Tensor,
        action_mask: torch.Tensor,
        gamma: float,
        lambd: float,
    ) -> Tuple[torch.Tensor, torch.Tensor]:
        """Function that computes advantages and returns from rewards and values.
        Calculated as in the original PPO paper: https://arxiv.org/abs/1707.06347
        Note that rewards may include a KL divergence loss term.

        Advantages looks like this:
        Adv1 =  R1 + γ * λ * R2     + γ^2 * λ^2 * R3       + ...
              - V1 + γ * (1 - λ) V2 + γ^2 * λ * (1 - λ) V3 + ...

        Returns looks like this:
        Ret1 =  R1 + γ * λ * R2     + γ^2 * λ^2 * R3       + ...
                   + γ * (1 - λ) V2 + γ^2 * λ * (1 - λ) V3 + ...

        Input:
        - values: Tensor of shape (batch_size, response_size)
        - rewards: Tensor of shape (batch_size, response_size)

        Output:
        - advantages: Tensor of shape (batch_size, response_size)
        - returns: Tensor of shape (batch_size, response_size)
        """
        if isinstance(values, list):
            # packing samples
            # TODO: this is slow...
            advantages = []
            returns = []
            for v, r in zip(values, rewards):
                adv, ret = self.get_advantages_and_returns(v.unsqueeze(0), r.unsqueeze(0), action_mask, gamma, lambd)
                advantages.append(adv.squeeze(0))
                returns.append(ret.squeeze(0))
            return advantages, returns

        lastgaelam = 0
        advantages_reversed = []
        response_length = rewards.size(1)

        # Mask invalid responses
        if action_mask is not None:
            values = action_mask * values
            rewards = action_mask * rewards

        for t in reversed(range(response_length)):
            nextvalues = values[:, t + 1] if t < response_length - 1 else 0.0
            delta = rewards[:, t] + gamma * nextvalues - values[:, t]
            lastgaelam = delta + gamma * lambd * lastgaelam
            advantages_reversed.append(lastgaelam)
        advantages = torch.stack(advantages_reversed[::-1], dim=1)
        returns = advantages + values
        return advantages.detach(), returns

    @torch.no_grad()
    def get_cumulative_returns(
        self,
        rewards: torch.Tensor,
        action_mask: torch.Tensor,
        gamma: float,
    ) -> Tuple[torch.Tensor, torch.Tensor]:
        """
        Function that computes advantages and returns from rewards using REINFORCE.
        REINFORCE uses cumulative returns without the GAE (Generalized Advantage Estimation).

        Input:
        - rewards: Tensor of shape (batch_size, response_size)
        - action_mask: Tensor of shape (batch_size, response_size), binary mask
        - gamma: discount factor

        Output:
        - returns: Tensor of shape (batch_size, response_size)
        """

        if isinstance(rewards, list):
            # packing samples
            # TODO: this is slow...
            returns = []
            for r in rewards:
                ret = self.get_cumulative_returns(r.unsqueeze(0), action_mask, gamma)
                returns.append(ret.squeeze(0))
            return returns

        response_length = rewards.size(1)
        returns = torch.zeros_like(rewards)
        cumulative_return = torch.zeros(rewards.size(0), device=rewards.device)

        # Mask invalid responses if action_mask is provided
        if action_mask is not None:
            rewards = action_mask * rewards

        # Calculate returns by accumulating discounted rewards
        for t in reversed(range(response_length)):
            cumulative_return = rewards[:, t] + gamma * cumulative_return
            returns[:, t] = cumulative_return

        return returns


class RemoteExperienceMaker(NaiveExperienceMaker):
    def __init__(self, *args, vllm_engines: List = None, packing_samples=False, **kwargs):
        super().__init__(*args, **kwargs)
        self.vllm_engines = vllm_engines
        self.packing_samples = packing_samples

        if self.custom_reward_func:
            self.custom_reward_func = ray.remote(self.custom_reward_func)

    @torch.no_grad()
    def make_experience_list(
        self, all_prompts: Union[str, List[str]], all_labels, **generate_kwargs
    ) -> List[Experience]:
        if self.strategy.args.perf:
            self.perf_stats = {
                "generate_time": 0,
                "actor_value_rm_time": 0,
                "wait_time": 0,
            }
        experiences = super().make_experience_list(all_prompts, all_labels, **generate_kwargs)
        if self.critic is not None:
            for experience in experiences:
                # send experience to critic
                experience_cpu = deepcopy(experience)
                experience_cpu.to_device("cpu")
                self._ref = self.critic.append.remote(experience_cpu)
        return experiences

    @torch.no_grad()
    def generate_samples(self, all_prompts: List[str], all_labels, **generate_kwargs) -> List[Samples]:
        """
        Generate samples and return in batches.

        When not using vllm, we will fallback to the default implementation,
        in which actor will be used to generate samples.
        """
        if self.vllm_engines is None:
            return super().generate_samples(all_prompts, all_labels, **generate_kwargs)

        # vLLM generation
        samples = self._generate_vllm(all_prompts, all_labels, **generate_kwargs)

        # vLLM offload when colocate_all_models
        if self.strategy.args.vllm_enable_sleep:
            if torch.distributed.get_rank() == 0:
                refs = []
                for engine in self.vllm_engines:
                    refs.append(engine.sleep.remote())
                ray.get(refs)
        return samples

    @torch.no_grad()
    def make_experience(self, samples: Samples) -> Experience:
        """
        Turn samples into experience by calculating logprobs, values, rewards, and kl divergence.
        """
        args = self.strategy.args
        self.actor.eval()
        device = torch.cuda.current_device()

        # extract values from samples
        sequences = samples.sequences
        attention_mask = samples.attention_mask
        action_mask = samples.action_mask
        num_actions = samples.num_actions
        packed_seq_lens = samples.packed_seq_lens

        start = time.time()
        sequences_cpu, attention_mask_cpu = (
            sequences.to("cpu"),
            attention_mask.to("cpu"),
        )

        # init log probs
        if self.initial_model is not None:
            base_action_log_probs_ref = self.initial_model.forward.remote(
            sequences_cpu, 
            num_actions, 
            attention_mask_cpu, 
            logps_allgather=True,
            packed_seq_lens=packed_seq_lens
        )

            if args.colocate_actor_ref or args.colocate_all_models:
                ray.get([base_action_log_probs_ref])
                ray.get([self.initial_model.empty_cache.remote()])
        else:
            base_action_log_probs_ref = ray.put(None)

        # values
        if self.critic is not None:
            value_ref = self.critic.forward.remote(
                sequences_cpu, num_actions, attention_mask_cpu, packed_seq_lens=packed_seq_lens
            )
            # avoid CUDA OOM when colocate models
            if args.colocate_critic_reward or args.colocate_all_models:
                ray.get([value_ref])
                ray.get([self.critic.empty_cache.remote()])
        else:
            value_ref = ray.put(None)

        # rewards
        r_refs = []
        # support remote RM API with ray
        if not self.remote_rm_url:
            for rm in self.reward_model:
                r_refs.append(rm.forward.remote(sequences_cpu, attention_mask_cpu, packed_seq_lens=packed_seq_lens, pad_sequence=True))
        else:
            # remote RM
            if not self.packing_samples:
                queries = self.tokenizer.batch_decode(sequences_cpu, skip_special_tokens=False)
            else:
                sequences_list = []
                offset = 0
                tokens_list = sequences_cpu.tolist()[0]
                for length in packed_seq_lens:
                    sequences_list.append(tokens_list[offset : offset + length])
                    offset += length
                queries = self.tokenizer.batch_decode(sequences_list, skip_special_tokens=False)

            if self.custom_reward_func:
                r = self.custom_reward_func.remote(queries, samples.prompts, samples.labels)
                r_refs.append(r)
            else:
                for rm in self.remote_rm_url:
                    r = remote_rm_fn_ray.remote(rm, queries=queries, prompts=samples.prompts, labels=samples.labels)
                    r_refs.append(r)

        if args.colocate_all_models and not self.remote_rm_url:
            ray.get(r_refs)
            ray.get([self.reward_model[0].empty_cache.remote()])

        # log probs
        action_log_probs = self.actor(
            sequences, 
            num_actions, 
            attention_mask, 
            ring_attn_group=self.strategy.ring_attn_group,
            logps_allgather=True,
            packed_seq_lens=packed_seq_lens
        )
        actor_value_rm_time = time.time() - start

        # wait initial/critic/reward model done
        start = time.time()
        ref_values = ray.get([base_action_log_probs_ref, value_ref] + r_refs)
        wait_time = time.time() - start

        base_action_log_probs, value, rewards = ref_values[0], ref_values[1], ref_values[2:]
        if base_action_log_probs is not None:
            base_action_log_probs = base_action_log_probs.to(device)
        if value is not None:
            value = value.to(device)
        rewards = [r.to(device) for r in rewards]
        r = self.reward_fn(rewards) if len(rewards) > 0 else rewards[0]

        # avoid CUDA OOM when colocate models
        if args.colocate_critic_reward and not self.remote_rm_url:
            ray.get([self.reward_model[0].empty_cache.remote()])

        if args.colocate_actor_ref or args.colocate_all_models:
            torch.cuda.empty_cache()

        if (self.initial_model is not None) and (not args.use_kl_loss):
            kl = compute_approx_kl(
                action_log_probs,
                base_action_log_probs,
                action_mask=action_mask,
                use_kl_estimator_k3=args.use_kl_estimator_k3,
            )
        else:
            kl = torch.zeros_like(action_log_probs, dtype=action_log_probs.dtype, device=device)

        if not self.packing_samples:
            kl_mean = masked_mean(kl, action_mask, dim=-1)
        else:
            if self.strategy.ring_attn_group is not None:
                assert samples.pad_len is not None
                sequences, attention_mask, num_actions, packed_seq_lens, _, _, kl = unpad_sequences(
                    pad_len=samples.pad_len,
                    sequences=sequences,
                    attention_mask=attention_mask,
                    num_actions=num_actions,
                    packed_seq_lens=packed_seq_lens,
                    ring_attn_group=self.strategy.ring_attn_group,
                    action_log_probs=action_log_probs,
                    values=value,
                    kl=kl
                )
            # convert tensor into list of tensors so that it's easier to manipulate
            # within dataset.
            sequences = unpacking_samples(sequences, packed_seq_lens)
            attention_mask = None
            action_log_probs = unpacking_samples(action_log_probs, num_actions)
            if value is not None:
                value = unpacking_samples(value, num_actions)
            if base_action_log_probs is not None:
                base_action_log_probs = unpacking_samples(base_action_log_probs, num_actions)

            kl = unpacking_samples(kl, num_actions)
            kl_mean = torch.tensor([each_kl.mean() for each_kl in kl], device=device)

        if not args.use_kl_loss:
            base_action_log_probs = None

        info = {
            "kl": kl_mean,
            "reward": r,
            "response_length": samples.response_length,
            "total_length": samples.total_length,
            "num_actions": num_actions,
        }

        if self.strategy.args.perf:
            self.perf_stats["actor_value_rm_time"] += actor_value_rm_time
            self.perf_stats["wait_time"] += wait_time

        experience = Experience(
            sequences,
            action_log_probs,
            base_action_log_probs,
            value,
            None,
            None,
            attention_mask,
            action_mask,
            info,
            kl,
        )

        self.actor.train()  # reset model state
        return experience

    def _generate_vllm(self, all_prompts: List[str], all_labels, **kwargs) -> List[Samples]:
        from vllm import SamplingParams

        # round-robin load balance
        rank = torch.distributed.get_rank() // self.strategy.ring_attn_size
        world_size = torch.distributed.get_world_size() // self.strategy.ring_attn_size

        # Select LLM engines: assign each rank an engine, or cycle through engines if world_size < engine_count
        if len(self.vllm_engines) <= world_size:
            llms = [self.vllm_engines[rank % len(self.vllm_engines)]]
        else:
            llms = self.vllm_engines[rank::world_size]

        args = self.strategy.args

        sampling_params = SamplingParams(
            temperature=kwargs.get("temperature", 1.0),
            top_p=kwargs.get("top_p", 1.0),
            top_k=kwargs.get("top_k", -1),
            max_tokens=kwargs.get("max_new_tokens", 1024),
            min_tokens=kwargs.get("min_new_tokens", 1),
            skip_special_tokens=kwargs.get("skip_special_tokens", False),
            include_stop_str_in_output=True,
        )

        # Expand prompt list based on the number of samples per prompt
        all_prompts = sum([[prompt] * args.n_samples_per_prompt for prompt in all_prompts], [])
        all_labels = sum([[label] * args.n_samples_per_prompt for label in all_labels], [])
        all_prompt_token_ids = self.tokenize_fn(all_prompts, self.prompt_max_len, padding=False)["input_ids"]

        # Distribute requests to engines and collect responses to outputs
        refs = []
        batch_size = (len(all_prompt_token_ids) + len(llms) - 1) // len(llms)
        for i, llm in enumerate(llms):
            prompt_token_ids = all_prompt_token_ids[i * batch_size : (i + 1) * batch_size]
            refs.append(
                llm.add_requests.remote(rank, sampling_params=sampling_params, prompt_token_ids=prompt_token_ids)
            )
        ray.get(refs)

        # Make sure all requests are sent.
        if self.strategy.ring_attn_group is None:
            torch.distributed.barrier()

        # Retrieve and combine results from all outputs
        all_output_refs = []
        for i, llm in enumerate(llms):
            all_output_refs.append(llm.get_responses.remote(rank))
        all_outputs = sum(ray.get(all_output_refs), [])

        samples_list = []
        for i in range(0, len(all_outputs), args.micro_rollout_batch_size):
            outputs = all_outputs[i : i + self.strategy.args.micro_rollout_batch_size]
            prompts = all_prompts[i : i + self.strategy.args.micro_rollout_batch_size]
            labels = all_labels[i : i + self.strategy.args.micro_rollout_batch_size]
            if not self.packing_samples:
                # NOTE: concat all outputs to following format:
                #
                # | [PAD] [PAD] token token token | token token [EOS] [PAD] |
                # | token token token token token | token token [EOS] [PAD] |
                # | [PAD] [PAD] [PAD] token token | token token token [EOS] |
                # |<---------- prompt ----------->|<-------- answer ------->|
                max_input_len, max_output_len = 0, 0
                for output in outputs:
                    max_input_len = max(max_input_len, len(output.prompt_token_ids))
                    max_output_len = max(max_output_len, len(output.outputs[0].token_ids))

                pad_token_id, eos_token_id = self.tokenizer.pad_token_id, self.tokenizer.eos_token_id
                sequences = []
                for output in outputs:
                    # left padding input
                    input_len = len(output.prompt_token_ids)
                    input_ids = [pad_token_id] * (max_input_len - input_len) + list(output.prompt_token_ids)

                    # right padding output
                    output_len = len(output.outputs[0].token_ids)
                    output_ids = list(output.outputs[0].token_ids) + [pad_token_id] * (max_output_len - output_len)

                    # concat input and output
                    sequences.append(input_ids + output_ids)

                sequences = torch.tensor(sequences)
                sequences, attention_mask, action_mask = self.actor.process_sequences(
                    sequences, max_input_len, eos_token_id, pad_token_id
                )
                sequences = sequences.to("cuda")
                attention_mask = attention_mask.to("cuda")
                action_mask = action_mask.to("cuda")
                samples_list.append(
                    Samples(
                        sequences=sequences,
                        attention_mask=attention_mask,
                        action_mask=action_mask,
                        num_actions=action_mask.size(1),
                        packed_seq_lens=None,
                        response_length=action_mask.float().sum(dim=-1),
                        total_length=attention_mask.float().sum(dim=-1),
                        prompts=prompts,
                        labels=labels,
                        pad_len=None
                    )
                )
            else:
                # NOTE: concat all outputs to following format:
                #
                # | token token token | token token [EOS] | token token token token token | token token [EOS] | token token | token token token [EOS] |
                # |<---  prompt ----->|<---- answer ----->|<---------- prompt ----------->|<----- answer ---->|<- prompt -->|<-------- answer ------->|
                pad_token_id, eos_token_id = self.tokenizer.pad_token_id, self.tokenizer.eos_token_id
                sequences = []
                packed_seq_lens = []
                attention_mask = []
                num_actions = []
                for i, output in enumerate(outputs):
                    input_len = len(output.prompt_token_ids)
                    output_len = len(output.outputs[0].token_ids)
                    packed_seq_lens.append(input_len + output_len)
                    sequences.extend(output.prompt_token_ids + list(output.outputs[0].token_ids))
                    attention_mask.extend([i + 1] * (input_len + output_len))

                    # current_action_mask = [0] * (input_len - 1) + [1] * output_len + [0]
                    # num_actions.append(max(1, sum(current_action_mask)))
                    num_actions.append(max(1, output_len))

                # pad seq makes the sequence a multiple of ring_attention_size.
                pad_len = None
                if self.strategy.ring_attn_group is not None:
                    pad_len, sequences, attention_mask, num_actions, packed_seq_lens = pad_sequences(
                        sequences=sequences,
                        attention_mask=attention_mask,
                        num_actions=num_actions,
                        packed_seq_lens=packed_seq_lens,
                        ring_attn_group=self.strategy.ring_attn_group,
                        pad_token_id=pad_token_id
                    )

                sequences = torch.tensor(sequences, device="cuda").unsqueeze(0)
                attention_mask = torch.tensor(attention_mask, device="cuda").unsqueeze(0)
                action_mask = None
                response_length = torch.tensor(num_actions, device="cuda", dtype=torch.float)
                total_length = torch.tensor(packed_seq_lens, device="cuda", dtype=torch.float)
                samples_list.append(
                    Samples(
                        sequences=sequences,
                        attention_mask=attention_mask,
                        action_mask=None,
                        num_actions=num_actions,
                        packed_seq_lens=packed_seq_lens,
                        response_length=response_length,
                        total_length=total_length,
                        prompts=prompts,
                        labels=labels,
                        pad_len=pad_len
                    )
                )
        return samples_list

    def flush(self):
        "Ensure all experience has been send to critic"
        if self.critic is not None:
            ray.get(self._ref)
            self._ref = None<|MERGE_RESOLUTION|>--- conflicted
+++ resolved
@@ -207,22 +207,7 @@
         After that, we will calculate the advantages and returns for each experience.
         """
         args = self.strategy.args
-<<<<<<< HEAD
         samples_list = self.generate_samples(bath_inputs, **generate_kwargs)
-=======
-        # generate responses
-        if self.strategy.ring_attn_group is not None:
-            # Only rank 0 in the ring attention group executes the generation function, and then broadcasts it to all other ranks.
-            if self.strategy.ring_attn_rank == 0:
-                samples_list = self.generate_samples(all_prompts, all_labels, **generate_kwargs)
-                dist.broadcast_object_list(samples_list, src=dist.get_rank(), group=self.strategy.ring_attn_group)
-            else:
-                world_size = torch.distributed.get_world_size() // args.ring_attn_size
-                samples_list = [None] * (args.rollout_batch_size // world_size // args.micro_rollout_batch_size)
-                dist.broadcast_object_list(samples_list, src=self.strategy.ring_attn_ranks[0], group=self.strategy.ring_attn_group)
-        else:
-            samples_list = self.generate_samples(all_prompts, all_labels, **generate_kwargs)
->>>>>>> bfa85f6f
         torch.distributed.barrier()
 
         experiences = []
