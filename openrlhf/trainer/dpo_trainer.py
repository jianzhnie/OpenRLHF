--- conflicted
+++ resolved
@@ -14,12 +14,6 @@
 
 if is_flash_attn_2_available():
     from flash_attn.utils.distributed import all_gather
-<<<<<<< HEAD
-
-if is_flash_attn_2_available():
-    from flash_attn.utils.distributed import all_gather
-=======
->>>>>>> cc908652
 
 
 class DPOTrainer(ABC):
