--- conflicted
+++ resolved
@@ -35,14 +35,6 @@
             # at the top-level when the distributed_executor_backend is ray.
             os.environ.pop("CUDA_VISIBLE_DEVICES", None)
             os.environ.pop("ASCEND_RT_VISIBLE_DEVICES", None)
-<<<<<<< HEAD
-
-        # elif noset_visible_devices:
-        #     # We need to set CUDA_VISIBLE_DEVICES to the ray assigned GPU
-        #     # when the distributed_executor_backend is not ray and
-        #     # RAY_EXPERIMENTAL_NOSET_*_VISIBLE_DEVICES is set.
-        #     os.environ["CUDA_VISIBLE_DEVICES"] = str(ray.get_gpu_ids()[0])
-=======
         elif noset_visible_devices:
             # We need to set CUDA_VISIBLE_DEVICES to the ray assigned GPU
             # when the distributed_executor_backend is not ray and
@@ -53,7 +45,6 @@
                 os.environ["ASCEND_RT_VISIBLE_DEVICES"] = str(
                     ray.get_runtime_context().get_accelerator_ids()[ACCELERATOR_TYPE][0]
                 )
->>>>>>> 7bd6e597
 
         # num_gpus = kwargs.pop("num_gpus")
         if bundle_indices is not None:
@@ -195,11 +186,7 @@
 
         vllm_engines.append(
             LLMRayActor.options(
-<<<<<<< HEAD
-                num_cpus=0,
-=======
                 num_cpus=num_gpus,
->>>>>>> 7bd6e597
                 num_gpus=num_gpus if ACCELERATOR_TYPE == "GPU" else 0,
                 resources=None if ACCELERATOR_TYPE == "GPU" else {ACCELERATOR_TYPE: num_gpus},
                 scheduling_strategy=scheduling_strategy,
