--- conflicted
+++ resolved
@@ -30,16 +30,12 @@
             # stop ray from manipulating CUDA_VISIBLE_DEVICES
             # at the top-level when the distributed_executor_backend is ray.
             os.environ.pop("CUDA_VISIBLE_DEVICES", None)
-<<<<<<< HEAD
         elif noset_visible_devices:
             # We need to set CUDA_VISIBLE_DEVICES to the ray assigned GPU
             # when the distributed_executor_backend is not ray and
             # RAY_EXPERIMENTAL_NOSET_*_VISIBLE_DEVICES is set.
             os.environ["CUDA_VISIBLE_DEVICES"] = str(ray.get_gpu_ids()[0])
 
-=======
-            os.environ.pop("ASCEND_RT_VISIBLE_DEVICES", None)
->>>>>>> 3d131208
         # every worker will use 0.2 GPU, so that we can schedule
         # 2 instances on the same GPUs.
         if bundle_indices is not None:
