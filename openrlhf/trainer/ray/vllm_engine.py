--- conflicted
+++ resolved
@@ -3,6 +3,7 @@
 from collections import defaultdict
 from typing import Any, List
 
+from lark import v_args
 import ray
 from ray.util.placement_group import placement_group
 from ray.util.scheduling_strategies import PlacementGroupSchedulingStrategy
@@ -10,11 +11,8 @@
 
 from openrlhf.utils.logging_utils import init_logger
 from openrlhf import ACCELERATOR_TYPE
-<<<<<<< HEAD
 
 from .utils import ray_noset_visible_devices
-=======
->>>>>>> 6f1ce837
 
 logger = init_logger(__name__)
 
@@ -35,19 +33,15 @@
             # stop ray from manipulating CUDA_VISIBLE_DEVICES
             # at the top-level when the distributed_executor_backend is ray.
             os.environ.pop("CUDA_VISIBLE_DEVICES", None)
-<<<<<<< HEAD
+            os.environ.pop("ASCEND_RT_VISIBLE_DEVICES", None)
+
         elif noset_visible_devices:
             # We need to set CUDA_VISIBLE_DEVICES to the ray assigned GPU
             # when the distributed_executor_backend is not ray and
             # RAY_EXPERIMENTAL_NOSET_*_VISIBLE_DEVICES is set.
             os.environ["CUDA_VISIBLE_DEVICES"] = str(ray.get_gpu_ids()[0])
 
-        num_gpus = kwargs.pop("num_gpus")
-=======
-            os.environ.pop("ASCEND_RT_VISIBLE_DEVICES", None)
-        # every worker will use 0.2 GPU, so that we can schedule
-        # 2 instances on the same GPUs.
->>>>>>> 6f1ce837
+        num_gpus = v_args.pop("num_gpus")
         if bundle_indices is not None:
             os.environ["VLLM_RAY_PER_WORKER_GPUS"] = str(num_gpus)
             os.environ["VLLM_RAY_BUNDLE_INDICES"] = ",".join(map(str, bundle_indices))
