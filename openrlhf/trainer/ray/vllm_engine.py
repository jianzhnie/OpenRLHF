--- conflicted
+++ resolved
@@ -143,7 +143,6 @@
 
     for i in range(num_engines):
         bundle_indices = None
-<<<<<<< HEAD
         scheduling_strategy = None
 
         # Hybrid engine
@@ -171,16 +170,6 @@
             scheduling_strategy = PlacementGroupSchedulingStrategy(
                 placement_group=pg, placement_group_capture_child_tasks=True, placement_group_bundle_index=0
             )
-=======
-        if tensor_parallel_size > 1:
-            bundle_indices = list(range(i * tensor_parallel_size, (i + 1) * tensor_parallel_size))
-
-        scheduling_strategy = PlacementGroupSchedulingStrategy(
-            placement_group=shared_pg,
-            placement_group_capture_child_tasks=True,
-            placement_group_bundle_index=i * tensor_parallel_size,
-        )
->>>>>>> 244d96b6
 
         if num_engines >= num_total_actors:
             num_actors = 1
@@ -189,14 +178,9 @@
 
         vllm_engines.append(
             LLMRayActor.options(
-<<<<<<< HEAD
                 num_cpus=0,
                 num_gpus=num_gpus if ACCELERATOR_TYPE == "GPU" else 0,
                 resources=None if ACCELERATOR_TYPE == "GPU" else {ACCELERATOR_TYPE: num_gpus},
-=======
-                num_cpus=num_gpus,
-                num_gpus=num_gpus,
->>>>>>> 244d96b6
                 scheduling_strategy=scheduling_strategy,
             ).remote(
                 model=pretrain,
