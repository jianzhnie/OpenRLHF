import os
import queue
from collections import defaultdict
from typing import Any, List

import ray
from ray.util.placement_group import placement_group
from ray.util.scheduling_strategies import PlacementGroupSchedulingStrategy
from vllm import LLM
import numpy as np

from openrlhf import ACCELERATOR_TYPE
from openrlhf.utils.logging_utils import init_logger
from openrlhf import ACCELERATOR_TYPE

from .utils import ray_noset_visible_devices

logger = init_logger(__name__)


@ray.remote
def get_all_env_variables():
    import os

    return os.environ


@ray.remote
class LLMRayActor:
    def __init__(self, *args, bundle_indices: list = None, **kwargs):
        # noset_visible_devices = kwargs.pop("noset_visible_devices")
        if kwargs.get("distributed_executor_backend") == "ray":
            # a hack to make the script work.
            # stop ray from manipulating CUDA_VISIBLE_DEVICES
            # at the top-level when the distributed_executor_backend is ray.
            os.environ.pop("CUDA_VISIBLE_DEVICES", None)
        elif noset_visible_devices:
            # We need to set CUDA_VISIBLE_DEVICES to the ray assigned GPU
            # when the distributed_executor_backend is not ray and
            # RAY_EXPERIMENTAL_NOSET_*_VISIBLE_DEVICES is set.
            if ACCELERATOR_TYPE == "GPU":
                os.environ["CUDA_VISIBLE_DEVICES"] = str(ray.get_gpu_ids()[0])

        num_gpus = kwargs.pop("num_gpus")
        if bundle_indices is not None:
            os.environ["VLLM_RAY_PER_WORKER_GPUS"] = "0.2"
            os.environ["VLLM_RAY_BUNDLE_INDICES"] = ",".join(map(str, bundle_indices))
            print(f"creating LLM with bundle_indices={bundle_indices}")

        # Number of actors that will send prompt to this engine
        self.num_actors = kwargs.pop("num_actors")
        self.actor_counter = 0
        self.requests = {}
        self.response_queues = defaultdict(queue.Queue)

        self.llm = LLM(*args, **kwargs)

    def init_process_group(self, master_address, master_port, rank_offset, world_size, group_name, backend, use_ray):
        return self.llm.collective_rpc(
            "init_process_group",
            args=(master_address, master_port, rank_offset, world_size, group_name, backend, use_ray),
        )

    def update_weight(self, name, dtype, shape, empty_cache=False):
        return self.llm.collective_rpc("update_weight", args=(name, dtype, shape, empty_cache))

    def update_weight_cuda_ipc(self, name, dtype, shape, ipc_handles, empty_cache=False):
        return self.llm.collective_rpc("update_weight_cuda_ipc", args=(name, dtype, shape, ipc_handles, empty_cache))

    def reset_prefix_cache(self):
        self.llm.llm_engine.reset_prefix_cache()

    def sleep(self, level=1):
        self.llm.sleep(level=level)

    def wake_up(self):
        self.llm.wake_up()

    def add_requests(self, actor_rank, *, sampling_params, prompt_token_ids):
        """
        Save the requests from actors and generate responses when all actors have sent their requests
        """
        self.requests[actor_rank] = prompt_token_ids
        self.actor_counter += 1
        if self.actor_counter == self.num_actors:
            assert len(self.requests) == self.num_actors
            num_requests = []
            requests = []
            for actor_rank, request in self.requests.items():
                num_requests.append((actor_rank, len(request)))
                requests.extend(request)

            if len(requests) > 0:
                # For now we assume that all requests have the same sampling params
                responses = self.llm.generate(sampling_params=sampling_params, prompt_token_ids=requests)
            else:
                responses = []

            offset = 0
            self.responses = {}
            for actor_rank, num in num_requests:
                self.response_queues[actor_rank].put(responses[offset : offset + num])
                offset += num

            self.actor_counter = 0
            self.requests = {}

    def get_responses(self, actor_rank):
        """
        Return the responses for the actor with the given rank
        """
        return self.response_queues[actor_rank].get()


def create_vllm_engines(
    num_engines: int,
    tensor_parallel_size: int,
    pretrain: str,
    seed: int,
    enable_prefix_caching: bool,
    enforce_eager: bool,
    max_model_len: int,
    num_total_actors: int,
    shared_pg=None,
    gpu_memory_utilization=None,
    vllm_enable_sleep=False,
):
    import vllm

    assert vllm.__version__ >= "0.7.2", "OpenRLHF only supports vllm >= 0.7.2"

    vllm_engines = []
    if ACCELERATOR_TYPE == "GPU":
        distributed_executor_backend = "uni" if tensor_parallel_size == 1 else "ray"
    elif ACCELERATOR_TYPE == "NPU":
        distributed_executor_backend = "uni" if tensor_parallel_size == 1 else "mp"
    use_hybrid_engine = shared_pg is not None
    num_gpus = int(tensor_parallel_size == 1)
    if use_hybrid_engine and tensor_parallel_size == 1:
        # every worker will use 0.2 GPU, so that we can schedule
        # 2 instances on the same GPUs.
        num_gpus = 0.2

    if not use_hybrid_engine and ACCELERATOR_TYPE == "GPU":
        # Create a big placement group to ensure that all engines are packed
        bundles = [{ACCELERATOR_TYPE: 1, "CPU": 1} for _ in range(num_engines * tensor_parallel_size)]
        shared_pg = placement_group(bundles, strategy="PACK")
        ray.get(shared_pg.ready())

    for i in range(num_engines):
        bundle_indices = None
        scheduling_strategy = None

        # Hybrid engine
        if shared_pg is not None:
            assert vllm.__version__ >= "0.7.2", "Only vllm >= 0.7.2 supports hybrid engine"

            if tensor_parallel_size > 1:
                scheduling_strategy = PlacementGroupSchedulingStrategy(
                    placement_group=shared_pg,
                    placement_group_capture_child_tasks=True,
                    placement_group_bundle_index=i * tensor_parallel_size,
                )
                bundle_indices = np.arange(i * tensor_parallel_size, (i + 1) * tensor_parallel_size).tolist()
            else:
                num_gpus = 0.2
                scheduling_strategy = PlacementGroupSchedulingStrategy(
                    placement_group=shared_pg, placement_group_capture_child_tasks=True, placement_group_bundle_index=i
                )
        # Distributed RLHF
        elif tensor_parallel_size > 1:
            bundles = [{ACCELERATOR_TYPE: 1, "CPU": 1}] * tensor_parallel_size
            pg = placement_group(bundles)
            ray.get(pg.ready())

            scheduling_strategy = PlacementGroupSchedulingStrategy(
                placement_group=pg, placement_group_capture_child_tasks=True, placement_group_bundle_index=0
            )

        if num_engines >= num_total_actors:
            num_actors = 1
        else:
            num_actors = num_total_actors // num_engines + int(i < num_total_actors % num_engines)

        vllm_engines.append(
            LLMRayActor.options(
                num_cpus=num_gpus,
                num_gpus=num_gpus if ACCELERATOR_TYPE == "GPU" else 0,
<<<<<<< HEAD
                resources=None if ACCELERATOR_TYPE == "GPU" else {ACCELERATOR_TYPE: tensor_parallel_size},
=======
                resources=None if ACCELERATOR_TYPE =="GPU" else {ACCELERATOR_TYPE: tensor_parallel_size},
>>>>>>> 8ef45fb2
                scheduling_strategy=scheduling_strategy if ACCELERATOR_TYPE == "GPU" else None,
            ).remote(
                model=pretrain,
                enforce_eager=enforce_eager,
                worker_cls="openrlhf.trainer.ray.vllm_worker_wrap.WorkerWrap",
                tensor_parallel_size=tensor_parallel_size,
                seed=seed + i,
                distributed_executor_backend=distributed_executor_backend,
                max_model_len=max_model_len,
                enable_prefix_caching=enable_prefix_caching,
                dtype="bfloat16",
                trust_remote_code=True,
                num_actors=num_actors,
                gpu_memory_utilization=gpu_memory_utilization,
                bundle_indices=bundle_indices if ACCELERATOR_TYPE == "GPU" else None,
                num_gpus=0.2 if use_hybrid_engine else 1,
                enable_sleep_mode=vllm_enable_sleep,
                noset_visible_devices=ray_noset_visible_devices(),
            )
        )

    if vllm_enable_sleep:
        batch_vllm_engine_call(vllm_engines, "sleep", rank_0_only=False)

    return vllm_engines


def batch_vllm_engine_call(engines: List[Any], method_name: str, *args, rank_0_only: bool = True, **kwargs):
    """
    Batch call a method on multiple vLLM engines.
    Args:
        engines: List of vLLM engine instances
        method_name: Name of the method to call
        rank_0_only: Only execute on rank 0 if True
        *args: Positional arguments to pass to the method
        **kwargs: Keyword arguments to pass to the method
    Returns:
        List of results from ray.get() if on rank 0, None otherwise
    """
    import torch

    if rank_0_only and torch.distributed.get_rank() != 0:
        return None

    refs = []
    for engine in engines:
        method = getattr(engine, method_name)
        refs.append(method.remote(*args, **kwargs))

    return ray.get(refs)<|MERGE_RESOLUTION|>--- conflicted
+++ resolved
@@ -186,11 +186,7 @@
             LLMRayActor.options(
                 num_cpus=num_gpus,
                 num_gpus=num_gpus if ACCELERATOR_TYPE == "GPU" else 0,
-<<<<<<< HEAD
                 resources=None if ACCELERATOR_TYPE == "GPU" else {ACCELERATOR_TYPE: tensor_parallel_size},
-=======
-                resources=None if ACCELERATOR_TYPE =="GPU" else {ACCELERATOR_TYPE: tensor_parallel_size},
->>>>>>> 8ef45fb2
                 scheduling_strategy=scheduling_strategy if ACCELERATOR_TYPE == "GPU" else None,
             ).remote(
                 model=pretrain,
