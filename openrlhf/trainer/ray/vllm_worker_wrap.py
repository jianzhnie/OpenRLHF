import torch
from vllm.worker.worker import Worker

from openrlhf import IS_NPU_AVAILABLE
from openrlhf.utils.distributed_util import init_process_group
from openrlhf.utils.logging_utils import init_logger
<<<<<<< HEAD
from openrlhf import IS_NPU_AVAILABLE
from .utils import get_physical_gpu_id

if IS_NPU_AVAILABLE:
    from vllm_ascend.worker import NPUWorker as Worker
=======

from .utils import get_physical_gpu_id

if IS_NPU_AVAILABLE:
    from vllm_ascend.worker.worker import NPUWorker as Worker
>>>>>>> 7bd6e597

logger = init_logger(__name__)


class WorkerWrap(Worker):
    def init_process_group(
        self, master_address, master_port, rank_offset, world_size, group_name, backend="nccl", use_ray=False
    ):
        """Init torch process group for model weights update"""
        assert torch.distributed.is_initialized(), f"default torch process group must be initialized"
        assert group_name != "", f"group name must not be empty"

        rank = torch.distributed.get_rank() + rank_offset
        if use_ray:
            import ray.util.collective as collective

            collective.init_collective_group(world_size=world_size, rank=rank, backend=backend, group_name=group_name)
            self._model_update_group = group_name
        else:
            self._model_update_group = init_process_group(
                backend=backend,
                init_method=f"tcp://{master_address}:{master_port}",
                world_size=world_size,
                rank=rank,
                group_name=group_name,
            )
        self._model_update_with_ray = use_ray
        print(
            f"init_process_group: master_address={master_address}, master_port={master_port}, ",
            f"rank={rank}, world_size={world_size}, group_name={group_name}",
        )

    def update_weight(self, name, dtype, shape, empty_cache=False):
        """Broadcast weight to all vllm workers from source rank 0 (actor model)"""
        if torch.distributed.get_rank() == 0:
            print(f"update weight: {name}, dtype: {dtype}, shape: {shape}")

        assert dtype == self.model_config.dtype, f"mismatch dtype: src {dtype}, dst {self.model_config.dtype}"
        weight = torch.empty(shape, dtype=dtype, device="cuda")
        if self._model_update_with_ray:
            import ray.util.collective as collective

            collective.broadcast(weight, 0, group_name=self._model_update_group)
        else:
            torch.distributed.broadcast(weight, 0, group=self._model_update_group)

        self.model_runner.model.load_weights(weights=[(name, weight)])

        del weight
        # TODO: should we empty cache if all weights have updated?
        # if empty_cache:
        #     torch.cuda.empty_cache()

    def update_weight_cuda_ipc(self, name, dtype, shape, ipc_handles=None, empty_cache=False):
        if torch.distributed.get_rank() == 0:
            print(f"update weight: {name}, dtype: {dtype}, shape: {shape}")

        assert dtype == self.model_config.dtype, f"mismatch dtype: src {dtype}, dst {self.model_config.dtype}"

        handle = ipc_handles[get_physical_gpu_id()]
        device_id = self.device.index
        func, args = handle
        list_args = list(args)
        # the key is to change device id to the current device id
        # in case two processes have different CUDA_VISIBLE_DEVICES
        list_args[6] = device_id
        weight = func(*list_args)
        self.model_runner.model.load_weights(weights=[(name, weight)])
        torch.cuda.synchronize()<|MERGE_RESOLUTION|>--- conflicted
+++ resolved
@@ -4,19 +4,11 @@
 from openrlhf import IS_NPU_AVAILABLE
 from openrlhf.utils.distributed_util import init_process_group
 from openrlhf.utils.logging_utils import init_logger
-<<<<<<< HEAD
-from openrlhf import IS_NPU_AVAILABLE
-from .utils import get_physical_gpu_id
-
-if IS_NPU_AVAILABLE:
-    from vllm_ascend.worker import NPUWorker as Worker
-=======
 
 from .utils import get_physical_gpu_id
 
 if IS_NPU_AVAILABLE:
     from vllm_ascend.worker.worker import NPUWorker as Worker
->>>>>>> 7bd6e597
 
 logger = init_logger(__name__)
 
