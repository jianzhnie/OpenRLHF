import os
import os.path
from abc import ABC
from typing import Any, Union, Callable, Dict, List, Optional
import inspect
import torch
import torch.nn as nn
from torch.optim import Optimizer
from torch.utils.data import DataLoader
from tqdm import tqdm

from openrlhf.models import Actor, GPTLMLoss, PolicyLoss, ValueLoss
from openrlhf.models.utils import masked_mean, unpacking_samples, compute_approx_kl
from openrlhf.models.ring_attn_utils import unpad_sequences, pad_sequences
from openrlhf.utils.distributed_sampler import DistributedSampler
from openrlhf.trainer.ppo_utils.reward_funcs import relu_based_reward_func_mapping

from .ppo_utils import AdaptiveKLController, Experience, FixedKLController, NaiveExperienceMaker, NaiveReplayBuffer


class PPOTrainer(ABC):
    """
    Trainer for Proximal Policy Optimization (PPO) algorithm.

    Args:
        strategy (Strategy): The training strategy to use.
        actor (Actor): The actor model in the PPO algorithm.
        critic (nn.Module): The critic model in the PPO algorithm.
        reward_model (nn.Module): The reward model for calculating rewards in the RLHF setup.
        initial_model (Actor): The initial model for reference logits to limit actor updates in RLHF.
        ema_model (Actor): The exponential moving average model for stable training.
        actor_optim (Optimizer): The optimizer for the actor model.
        critic_optim (Optimizer): The optimizer for the critic model.
        actor_scheduler (Scheduler): The learning rate scheduler for the actor.
        critic_scheduler (Scheduler): The learning rate scheduler for the critic.
        ema_beta (float, defaults to 0.992): EMA decay rate for model stability.
        init_kl_coef (float, defaults to 0.001): Initial coefficient for KL divergence.
        kl_target (float, optional): Target value for KL divergence.
        kl_horizon (int, defaults to 10000): Horizon for KL annealing.
        ptx_coef (float, defaults to 0): Coefficient for supervised loss from pre-trained data.
        micro_train_batch_size (int, defaults to 8): Micro-batch size for actor training.
        buffer_limit (int, defaults to 0): Maximum size of the replay buffer.
        buffer_cpu_offload (bool, defaults to True): If True, offloads replay buffer to CPU.
        eps_clip (float, defaults to 0.2): Clipping coefficient for policy loss.
        value_clip (float, defaults to 0.2): Clipping coefficient for value function loss.
        micro_rollout_batch_size (int, defaults to 8): Micro-batch size for generating rollouts.
        gradient_checkpointing (bool, defaults to False): If True, enables gradient checkpointing.
        max_epochs (int, defaults to 1): Number of epochs to train.
        max_norm (float, defaults to 1.0): Maximum gradient norm for gradient clipping.
        tokenizer (Callable, optional): Tokenizer for input data.
        prompt_max_len (int, defaults to 128): Maximum length for prompts.
        dataloader_pin_memory (bool, defaults to True): If True, pins memory in the data loader.
        remote_rm_url (str, optional): URL for remote reward model API.
        reward_fn (Callable, optional): Custom reward function for computing rewards.
        save_hf_ckpt (bool): Whether to save huggingface-format model weight.
        disable_ds_ckpt (bool): Whether not to save deepspeed-format model weight. (Deepspeed model weight is used for training recovery)
        **generate_kwargs: Additional arguments for model generation.
    """

    def __init__(
        self,
        strategy,
        actor: Actor,
        critic: nn.Module,
        reward_model: nn.Module,
        initial_model: Actor,
        ema_model: Actor,
        actor_optim: Optimizer,
        critic_optim: Optimizer,
        actor_scheduler,
        critic_scheduler,
        ema_beta: float = 0.992,
        init_kl_coef: float = 0.001,
        kl_target: float = None,
        kl_horizon: int = 10000,
        ptx_coef: float = 0,
        micro_train_batch_size: int = 8,
        buffer_limit: int = 0,
        buffer_cpu_offload: bool = True,
        eps_clip: float = 0.2,
        value_clip: float = 0.2,
        micro_rollout_batch_size: int = 8,
        gradient_checkpointing: bool = False,
        max_epochs: int = 1,
        max_norm: float = 1.0,
        tokenizer: Optional[Callable[[Any], dict]] = None,
        prompt_max_len: int = 128,
        dataloader_pin_memory: bool = True,
        remote_rm_url: str = None,
        reward_func_names: Union[List[str], str] = None,
        save_hf_ckpt: bool = False,
        disable_ds_ckpt: bool = False,
        **generate_kwargs,
    ) -> None:
        assert not isinstance(reward_model, List) or len(reward_model) == 1 or reward_func_names is not None, (
            "reward_func_names must be specified if using multiple reward models"
        )

        super().__init__()
        self.strategy = strategy
        self.args = strategy.args
        self.save_hf_ckpt = save_hf_ckpt
        self.disable_ds_ckpt = disable_ds_ckpt
        self.micro_rollout_batch_size = micro_rollout_batch_size
        self.max_epochs = max_epochs
        self.tokenizer = tokenizer
        self.generate_kwargs = generate_kwargs
        self.dataloader_pin_memory = dataloader_pin_memory
        self.max_norm = max_norm
        self.ptx_coef = ptx_coef
        self.micro_train_batch_size = micro_train_batch_size
        self.kl_target = kl_target
        self.prompt_max_len = prompt_max_len
        self.ema_beta = ema_beta
        self.gradient_checkpointing = gradient_checkpointing

        self.actor = actor
        self.critic = critic
        self.reward_model = reward_model
        self.remote_rm_url = remote_rm_url
        self.initial_model = initial_model
        self.ema_model = ema_model
        self.actor_optim = actor_optim
        self.critic_optim = critic_optim
        self.actor_scheduler = actor_scheduler
        self.critic_scheduler = critic_scheduler

        self.actor_loss_fn = PolicyLoss(eps_clip)
        self.critic_loss_fn = ValueLoss(value_clip)
        self.ptx_loss_fn = GPTLMLoss()

        self.freezing_actor_steps = getattr(self.args, "freezing_actor_steps", -1)

        if not isinstance(reward_func_names, list):
            reward_func_names = [reward_func_names]

        self.reward_func_names = reward_func_names
        reward_funcs = self.reward_func_names
        if self.reward_func_names:
            for i, reward_func_name in enumerate(reward_func_names):
                if reward_func_name in relu_based_reward_func_mapping:
                    reward_func_class = relu_based_reward_func_mapping[reward_func_name]
                    reward_func_args = list(inspect.signature(reward_func_class.__init__).parameters)
                    reward_func_kwargs = {
                        key: getattr(self.args, key)
                        for key in reward_func_args
                        if key not in ["self", "args", "kwargs"] and hasattr(self.args, key)
                    }
                    reward_funcs[i] = reward_func_class(**reward_func_kwargs)
                else:
                    raise ValueError(
                        f"reward_function {reward_func_name} is not implemented in openrlhf.ppo.ppo_utils.reward_funcs"
                    )

        self.reward_funcs = reward_funcs
        if not self.reward_funcs and not self.reward_model:
            raise ValueError("You must specify reward_funcs or reward_model")

        if self.args.reward_weights is not None:
            if len(self.args.reward_weights) != len(reward_funcs):
                raise ValueError(
                    f"Number of reward weights ({len(self.args.reward_weights)}) must match number of reward "
                    f"functions ({len(reward_funcs)})"
                )
            self.reward_weights = torch.tensor(self.args.reward_weights, dtype=torch.float32)
        else:
            self.reward_weights = torch.ones(len(reward_funcs), dtype=torch.float32)

        # Mixtral 8x7b
        self.aux_loss = self.args.aux_loss_coef > 1e-8

        if self.kl_target:
            self.kl_ctl = AdaptiveKLController(init_kl_coef, kl_target, kl_horizon)
        else:
            self.kl_ctl = FixedKLController(init_kl_coef)

        self.experience_maker = NaiveExperienceMaker(
            actor=actor,
            critic=critic,
            reward_model=reward_model,
            initial_model=initial_model,
            tokenizer=tokenizer,
            prompt_max_len=prompt_max_len,
            kl_controller=self.kl_ctl,
            strategy=strategy,
            remote_rm_url=remote_rm_url,
            reward_func_names=self.reward_func_names,
            reward_funcs=self.reward_funcs,
            reward_weights=self.reward_weights,
        )
        packing_samples = getattr(self.args, "packing_samples", False)
        self.replay_buffer = NaiveReplayBuffer(
            micro_train_batch_size, buffer_limit, buffer_cpu_offload, packing_samples
        )

        # wandb/tensorboard setting
        self._wandb = None
        self._tensorboard = None
        if self.strategy.args.use_wandb and self.strategy.is_rank_0():
            import wandb

            self._wandb = wandb
            if not wandb.api.api_key:
                wandb.login(key=strategy.args.use_wandb)
            wandb.init(
                entity=strategy.args.wandb_org,
                project=strategy.args.wandb_project,
                group=strategy.args.wandb_group,
                name=strategy.args.wandb_run_name,
                config=strategy.args.__dict__,
                reinit=True,
            )

            wandb.define_metric("train/global_step")
            wandb.define_metric("train/*", step_metric="train/global_step", step_sync=True)
            wandb.define_metric("eval/epoch")
            wandb.define_metric("eval/*", step_metric="eval/epoch", step_sync=True)

        # Initialize TensorBoard writer if wandb is not available
        if self.strategy.args.use_tensorboard and self._wandb is None and self.strategy.is_rank_0():
            from torch.utils.tensorboard import SummaryWriter

            os.makedirs(self.strategy.args.use_tensorboard, exist_ok=True)
            log_dir = os.path.join(self.strategy.args.use_tensorboard, strategy.args.wandb_run_name)
            self._tensorboard = SummaryWriter(log_dir=log_dir)

    def fit(
        self,
        args,
        prompts_dataloader,
        pretrain_dataloader,
        consumed_samples=0,
        num_update_steps_per_episodes=1,
    ) -> None:
        num_rollouts_per_episodes = (
            num_update_steps_per_episodes
            * args.train_batch_size
            // args.max_epochs
            // args.rollout_batch_size
            // args.n_samples_per_prompt
        )

        # get eval and save steps
        if args.eval_steps == -1:
            args.eval_steps = num_rollouts_per_episodes  # Evaluate once per epoch
        if args.save_steps == -1:
            args.save_steps = float("inf")  # do not save ckpt

        self.prompts_dataloader = prompts_dataloader
        self.pretrain_dataloader = pretrain_dataloader

        # Restore step and start_epoch
        steps = consumed_samples // args.rollout_batch_size + 1
        start_episode = consumed_samples // args.rollout_batch_size // num_rollouts_per_episodes
        consumed_samples = consumed_samples % (num_rollouts_per_episodes * args.rollout_batch_size)

        for episode in range(start_episode, args.num_episodes):
            if isinstance(self.prompts_dataloader.sampler, DistributedSampler):
                self.prompts_dataloader.sampler.set_epoch(
                    episode, consumed_samples=0 if episode > start_episode else consumed_samples
                )
            pbar = tqdm(
                range(self.prompts_dataloader.__len__()),
                desc=f"Episode [{episode + 1}/{args.num_episodes}]",
                disable=not self.strategy.is_rank_0(),
            )

            for batch_inputs in self.prompts_dataloader:
                for i, experience in enumerate(
                    self.experience_maker.make_experience_list(batch_inputs, **self.generate_kwargs)
                ):
                    if i == 0:
                        output = self.tokenizer.batch_decode(
                            experience.sequences[0].unsqueeze(0), skip_special_tokens=True
                        )
                        self.strategy.print(output)
                    self.replay_buffer.append(experience)

                if self.args.advantage_estimator != "group_norm":
                    self.replay_buffer.normalize("advantages", self.strategy)
                status = self.ppo_train(steps)
                self.replay_buffer.clear()

                if "kl" in status:
                    self.kl_ctl.update(status["kl"], args.rollout_batch_size * args.n_samples_per_prompt)
                pbar.set_postfix(status)

                # logs/checkpoints
                client_states = {"consumed_samples": steps * args.rollout_batch_size}
                self.save_logs_and_checkpoints(args, steps, pbar, status, client_states)

                pbar.update()
                steps = steps + 1

        if self._wandb is not None and self.strategy.is_rank_0():
            self._wandb.finish()
        if self._tensorboard is not None and self.strategy.is_rank_0():
            self._tensorboard.close()

    def ppo_train(self, global_steps=0):
        torch.cuda.empty_cache()
        # replay buffer may be empty at first, we should rebuild at each training
        dataloader = DataLoader(
            self.replay_buffer,
            batch_size=self.replay_buffer.sample_batch_size,
            shuffle=False if self.strategy.ring_attn_group is not None else True,
            drop_last=True,
            pin_memory=self.dataloader_pin_memory,
            collate_fn=self.replay_buffer.collate_fn,
        )
        device = torch.cuda.current_device()

        status_list = []
        status_mean = {}
        for epoch in range(self.max_epochs):
            pbar = tqdm(
                dataloader,
                desc=f"Train epoch [{epoch + 1}/{self.max_epochs}]",
                disable=not self.strategy.is_rank_0(),
            )
            for experience in pbar:
                experience.to_device(device)
                status = self.training_step(experience, global_steps)

                # for DP
                # weighted mean for kl
                if "kl" in status:
                    status["kl"] *= status["response_length"]
                    status = self.strategy.all_reduce(status)
                    status["kl"] /= status["response_length"]

                short_status = {}

                if "policy_loss" in status:
                    short_status = {
                        "pg": status["policy_loss"],
                        "rm": status["reward"],
                        "ret": status["return"],
                        "glen": status["response_length"],
                        "tlen": status["total_length"],
                        "kl": status["kl"],
                        "act_lr": status["actor_lr"],
                    }

                if "critic_loss" in status:
                    short_status["cri"] = status["critic_loss"]
                    short_status["vals"] = status["values"]
                    short_status["cri_lr"] = status["critic_lr"]

                if "ptx_loss" in status:
                    short_status["ptx"] = status["ptx_loss"]

                status_list.append(status)
                pbar.set_postfix(short_status)

        if status_list:
            status_mean = status_list[0]
            for m in status_list[1:]:
                for k, v in m.items():
                    status_mean[k] += v
            for k in status_mean.keys():
                status_mean[k] /= len(status_list)
        torch.cuda.empty_cache()
        return status_mean

    def training_step(self, experience: Experience, global_steps) -> Dict[str, float]:
        status = {}
        if global_steps > self.freezing_actor_steps:
            status = self.training_step_actor(experience)
        if self.critic is not None:
            status.update(self.training_step_critic(experience))
        return status

    def training_step_actor(self, experience: Experience) -> Dict[str, float]:
        self.actor.train()

        # TODO: this is a bad indicator to say that data is packed...
        if isinstance(experience.sequences, list):
            sequences = torch.cat(experience.sequences, dim=0).unsqueeze(0)
            old_action_log_probs = torch.cat(experience.action_log_probs, dim=0).unsqueeze(0)
            advantages = torch.cat(experience.advantages, dim=0).unsqueeze(0)
            num_actions = [v.numel() for v in experience.advantages]
            packed_seq_lens = [s.numel() for s in experience.sequences]
            attention_mask = torch.cat(
                [torch.full_like(s, i + 1) for i, s in enumerate(experience.sequences)], dim=0
            ).unsqueeze(0)
            # pad seq makes the sequence a multiple of ring_attention_size.
            if self.strategy.ring_attn_group is not None:
                pad_len, sequences, attention_mask, num_actions, packed_seq_lens = pad_sequences(
                    sequences, attention_mask, num_actions, packed_seq_lens, self.strategy.ring_attn_group
                )
            if self.args.use_kl_loss and experience.base_action_log_probs is not None:
                base_action_log_probs = torch.cat(experience.base_action_log_probs, dim=0).unsqueeze(0)
        else:
            sequences = experience.sequences
            old_action_log_probs = experience.action_log_probs
            advantages = experience.advantages
            num_actions = experience.action_mask.size(1)
            packed_seq_lens = None
            attention_mask = experience.attention_mask
            if self.args.use_kl_loss and experience.base_action_log_probs is not None:
                base_action_log_probs = experience.base_action_log_probs

        # actor loss
        action_log_probs, output = self.actor(
            sequences,
            num_actions,
            attention_mask=attention_mask,
            return_output=True,
            ring_attn_group=self.strategy.ring_attn_group,
            logps_allgather=True,
            packed_seq_lens=packed_seq_lens,
        )
        # unpad sequence ensures that pad tokens do not contribute to the loss calculation.
        if self.strategy.ring_attn_group is not None:
            assert pad_len is not None
            sequences, attention_mask, num_actions, packed_seq_lens, action_log_probs, _, _ = unpad_sequences(
                pad_len=pad_len,
                sequences=sequences,
                attention_mask=attention_mask,
                num_actions=num_actions,
                packed_seq_lens=packed_seq_lens,
                action_log_probs=action_log_probs,
                ring_attn_group=self.strategy.ring_attn_group,
            )

        # loss function
        actor_loss = self.actor_loss_fn(
            action_log_probs,
            old_action_log_probs,
            advantages,
            action_mask=experience.action_mask,
        )

        if self.args.use_kl_loss:
            if self.initial_model is not None:
                kl = compute_approx_kl(
                    action_log_probs,
                    base_action_log_probs,
                    experience.action_mask,
<<<<<<< HEAD
                    use_kl_estimator_k3=self.args.use_kl_estimator_k3,
=======
                    kl_estimator = self.args.kl_estimator,
>>>>>>> ecbe3b84
                )
            else:
                kl = torch.zeros_like(action_log_probs, dtype=action_log_probs.dtype, device=action_log_probs.device)

            if not self.args.packing_samples:
                kl_mean = masked_mean(kl, experience.action_mask, dim=-1)
            else:
                # convert tensor into list of tensors so that it's easier to manipulate
                # within dataset.

                kl = unpacking_samples(kl, num_actions)
                kl_mean = torch.tensor([each_kl.mean() for each_kl in kl], device=action_log_probs.device)

            kl_loss = kl_mean.mean()
            experience.info["kl"] = kl_loss.item()
        else:
            kl_loss = 0

        # mixtral
        if self.aux_loss:
            aux_loss = output.aux_loss
        else:
            aux_loss = 0
        loss = actor_loss + aux_loss * self.args.aux_loss_coef + kl_loss * self.kl_ctl.value
        self.strategy.backward(loss, self.actor, self.actor_optim)

        # ptx loss
        if self.pretrain_dataloader is not None:
            data = next(self.pretrain_dataloader)
            inputs = data[1].squeeze(1).to(torch.cuda.current_device())
            attention_mask = data[2].squeeze(1).to(torch.cuda.current_device())
            label = torch.where(
                attention_mask.bool(),
                inputs,
                self.ptx_loss_fn.IGNORE_INDEX,
            )

            output = self.actor(inputs, attention_mask=attention_mask, return_output=True)
            ptx_log_probs = output["logits"]

            # loss function
            ptx_loss = self.ptx_loss_fn(ptx_log_probs, label)
            # mixtral
            if self.aux_loss:
                aux_loss = output.aux_loss
            else:
                aux_loss = 0
            loss = ptx_loss + aux_loss * self.args.aux_loss_coef
            self.strategy.backward(self.ptx_coef * loss, self.actor, self.actor_optim)

        self.strategy.optimizer_step(self.actor_optim, self.actor, self.actor_scheduler, name="actor")
        if self.ema_model:
            self.strategy.moving_average(self.actor, self.ema_model, self.ema_beta, "cuda")

        # status
        status = {"policy_loss": actor_loss.item(), "actor_lr": self.actor_scheduler.get_last_lr()[0]}
        if self.pretrain_dataloader is not None:
            status["ptx_loss"] = ptx_loss.item()
        for k, v in experience.info.items():
            if k == "kl":
                status[k] = (
                    (v * experience.info["response_length"]).sum() / experience.info["response_length"].sum()
                ).item()
            else:
                status[k] = v.mean().item()
        return status

    def training_step_critic(self, experience: Experience) -> Dict[str, float]:
        self.critic.train()

        # TODO: this is a bad indicator to say that data is packed...
        if isinstance(experience.sequences, list):
            sequences = torch.cat(experience.sequences, dim=0).unsqueeze(0)
            old_values = torch.cat(experience.values, dim=0).unsqueeze(0)
            returns = torch.cat(experience.returns, dim=0).unsqueeze(0)
            num_actions = [v.numel() for v in experience.advantages]
            packed_seq_lens = [s.numel() for s in experience.sequences]
            attention_mask = torch.cat(
                [torch.full_like(s, i + 1) for i, s in enumerate(experience.sequences)], dim=0
            ).unsqueeze(0)
            # pad seq makes the sequence len a multiple of ring_attention_size.
            if self.strategy.ring_attn_group is not None:
                pad_len, sequences, attention_mask, num_actions, packed_seq_lens = pad_sequences(
                    sequences, attention_mask, num_actions, packed_seq_lens, self.strategy.ring_attn_group
                )

        else:
            sequences = experience.sequences
            old_values = experience.values
            returns = experience.returns
            num_actions = experience.action_mask.size(1)
            packed_seq_lens = None
            attention_mask = experience.attention_mask

        # critic loss
        values, output = self.critic(
            sequences,
            num_actions=num_actions,
            attention_mask=attention_mask,
            return_output=True,
            ring_attn_group=self.strategy.ring_attn_group,
            values_allgather=True,
            packed_seq_lens=packed_seq_lens,
        )
        # unpad sequence ensures that pad tokens do not contribute to the loss calculation
        if self.strategy.ring_attn_group is not None:
            assert pad_len is not None
            sequences, attention_mask, num_actions, packed_seq_lens, _, values, _ = unpad_sequences(
                pad_len=pad_len,
                sequences=sequences,
                attention_mask=attention_mask,
                num_actions=num_actions,
                packed_seq_lens=packed_seq_lens,
                values=values,
                ring_attn_group=self.strategy.ring_attn_group,
            )

        # loss function
        critic_loss = self.critic_loss_fn(
            values,
            old_values,
            returns,
            action_mask=experience.action_mask,
        )
        # mixtral
        if self.aux_loss:
            aux_loss = output.aux_loss
        else:
            aux_loss = 0
        loss = critic_loss + aux_loss * self.args.aux_loss_coef
        self.strategy.backward(loss, self.critic, self.critic_optim)
        self.strategy.optimizer_step(self.critic_optim, self.critic, self.critic_scheduler, name="critic")

        # status
        status = {
            "critic_loss": critic_loss.item(),
            "values": masked_mean(values, experience.action_mask).item(),
            "critic_lr": self.critic_scheduler.get_last_lr()[0],
        }
        return status

    def save_logs_and_checkpoints(self, args, global_step, step_bar, logs_dict={}, client_states={}):
        if global_step % args.logging_steps == 0:
            # wandb
            if self._wandb is not None and self.strategy.is_rank_0():
                logs = {
                    "train/%s" % k: v
                    for k, v in {
                        **logs_dict,
                        "global_step": global_step,
                    }.items()
                }
                if self.experience_maker.perf_stats is not None:
                    logs.update({f"perf/experience_maker/{k}": v for k, v in self.experience_maker.perf_stats.items()})
                self._wandb.log(logs)
            # TensorBoard
            elif self._tensorboard is not None and self.strategy.is_rank_0():
                for k, v in logs_dict.items():
                    self._tensorboard.add_scalar(f"train/{k}", v, global_step)
                if self.experience_maker.perf_stats is not None:
                    for k, v in self.experience_maker.perf_stats.items():
                        self._tensorboard.add_scalar(f"perf/experience_maker/{k}", v, global_step)

        # TODO: Add evaluation mechanism for PPO
        if global_step % args.eval_steps == 0:
            # self.evaluate(self.eval_dataloader, global_step)
            pass
        # save ckpt
        # TODO: save best model on dev, use loss/perplexity/others on whole dev dataset as metric
        if global_step % args.save_steps == 0:
            tag = f"global_step{global_step}"
            self._save_checkpoint(args, tag, client_states)

    def _save_checkpoint(self, args, tag, client_states):
        if not self.disable_ds_ckpt:
            self.strategy.save_ckpt(
                self.actor.model,
                os.path.join(args.ckpt_path, "_actor"),
                tag,
                args.max_ckpt_num,
                args.max_ckpt_mem,
                client_states,
            )
            if self.critic is not None:
                self.strategy.save_ckpt(
                    self.critic, os.path.join(args.ckpt_path, "_critic"), tag, args.max_ckpt_num, args.max_ckpt_mem
                )

        if self.save_hf_ckpt:
            save_path = os.path.join(args.ckpt_path, f"{tag}_hf")
            self.strategy.save_model(self.actor, self.tokenizer, save_path)<|MERGE_RESOLUTION|>--- conflicted
+++ resolved
@@ -438,11 +438,7 @@
                     action_log_probs,
                     base_action_log_probs,
                     experience.action_mask,
-<<<<<<< HEAD
-                    use_kl_estimator_k3=self.args.use_kl_estimator_k3,
-=======
                     kl_estimator = self.args.kl_estimator,
->>>>>>> ecbe3b84
                 )
             else:
                 kl = torch.zeros_like(action_log_probs, dtype=action_log_probs.dtype, device=action_log_probs.device)
